// Copyright 2015 The Prometheus Authors
// Licensed under the Apache License, Version 2.0 (the "License");
// you may not use this file except in compliance with the License.
// You may obtain a copy of the License at
//
// http://www.apache.org/licenses/LICENSE-2.0
//
// Unless required by applicable law or agreed to in writing, software
// distributed under the License is distributed on an "AS IS" BASIS,
// WITHOUT WARRANTIES OR CONDITIONS OF ANY KIND, either express or implied.
// See the License for the specific language governing permissions and
// limitations under the License.

package main

import "testing"

func TestParse(t *testing.T) {
	tests := []struct {
		input []string
		valid bool
	}{
		{
			input: []string{},
			valid: true,
		},
		{
			input: []string{"-web.external-url", ""},
			valid: true,
		},
		{
			input: []string{"-web.external-url", "http://proxy.com/prometheus"},
			valid: true,
		},
		{
			input: []string{"-web.external-url", "'https://url/prometheus'"},
			valid: false,
		},
<<<<<<< HEAD
=======
		{
			input: []string{"-alertmanager.url", ""},
			valid: true,
		},
		{
			input: []string{"-alertmanager.url", "http://alertmanager.company.com"},
			valid: true,
		},
		{
			input: []string{"-alertmanager.url", "alertmanager.company.com"},
			valid: false,
		},
		{
			input: []string{"-alertmanager.url", "https://double--dash.de"},
			valid: true,
		},
>>>>>>> 07491c9f
	}

	for i, test := range tests {
		// reset "immutable" config
		cfg.prometheusURL = ""
		cfg.alertmanagerURLs = stringset{}

		err := parse(test.input)
		if test.valid && err != nil {
			t.Errorf("%d. expected input to be valid, got %s", i, err)
		} else if !test.valid && err == nil {
			t.Errorf("%d. expected input to be invalid", i)
		}
	}
}

func TestParseAlertmanagerURLToConfig(t *testing.T) {
	tests := []struct {
		url      string
		username string
		password string
	}{
		{
			url:      "http://alertmanager.company.com",
			username: "",
			password: "",
		},
		{
			url:      "https://user:password@alertmanager.company.com",
			username: "user",
			password: "password",
		},
	}

	for i, test := range tests {
		acfg, err := parseAlertmanagerURLToConfig(test.url)
		if err != nil {
			t.Errorf("%d. expected alertmanager URL to be valid, got %s", i, err)
		}

		if acfg.HTTPClientConfig.BasicAuth != nil {
			if test.username != acfg.HTTPClientConfig.BasicAuth.Username {
				t.Errorf("%d. expected alertmanagerConfig username to be %q, got %q",
					i, test.username, acfg.HTTPClientConfig.BasicAuth.Username)
			}

			if test.password != acfg.HTTPClientConfig.BasicAuth.Password {
				t.Errorf("%d. expected alertmanagerConfig password to be %q, got %q", i,
					test.password, acfg.HTTPClientConfig.BasicAuth.Username)
			}
			continue
		}

		if test.username != "" || test.password != "" {
			t.Errorf("%d. expected alertmanagerConfig to have basicAuth filled, but was not", i)
		}
	}
}<|MERGE_RESOLUTION|>--- conflicted
+++ resolved
@@ -36,25 +36,6 @@
 			input: []string{"-web.external-url", "'https://url/prometheus'"},
 			valid: false,
 		},
-<<<<<<< HEAD
-=======
-		{
-			input: []string{"-alertmanager.url", ""},
-			valid: true,
-		},
-		{
-			input: []string{"-alertmanager.url", "http://alertmanager.company.com"},
-			valid: true,
-		},
-		{
-			input: []string{"-alertmanager.url", "alertmanager.company.com"},
-			valid: false,
-		},
-		{
-			input: []string{"-alertmanager.url", "https://double--dash.de"},
-			valid: true,
-		},
->>>>>>> 07491c9f
 	}
 
 	for i, test := range tests {
@@ -69,47 +50,4 @@
 			t.Errorf("%d. expected input to be invalid", i)
 		}
 	}
-}
-
-func TestParseAlertmanagerURLToConfig(t *testing.T) {
-	tests := []struct {
-		url      string
-		username string
-		password string
-	}{
-		{
-			url:      "http://alertmanager.company.com",
-			username: "",
-			password: "",
-		},
-		{
-			url:      "https://user:password@alertmanager.company.com",
-			username: "user",
-			password: "password",
-		},
-	}
-
-	for i, test := range tests {
-		acfg, err := parseAlertmanagerURLToConfig(test.url)
-		if err != nil {
-			t.Errorf("%d. expected alertmanager URL to be valid, got %s", i, err)
-		}
-
-		if acfg.HTTPClientConfig.BasicAuth != nil {
-			if test.username != acfg.HTTPClientConfig.BasicAuth.Username {
-				t.Errorf("%d. expected alertmanagerConfig username to be %q, got %q",
-					i, test.username, acfg.HTTPClientConfig.BasicAuth.Username)
-			}
-
-			if test.password != acfg.HTTPClientConfig.BasicAuth.Password {
-				t.Errorf("%d. expected alertmanagerConfig password to be %q, got %q", i,
-					test.password, acfg.HTTPClientConfig.BasicAuth.Username)
-			}
-			continue
-		}
-
-		if test.username != "" || test.password != "" {
-			t.Errorf("%d. expected alertmanagerConfig to have basicAuth filled, but was not", i)
-		}
-	}
 }