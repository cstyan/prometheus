{
	"comment": "",
	"ignore": "test",
	"package": [
		{
			"checksumSHA1": "oIt4tXgFYnZJBsCac1BQLnTWALM=",
			"path": "github.com/Azure/azure-sdk-for-go/arm/compute",
			"revision": "bd73d950fa4440dae889bd9917bff7cef539f86e",
			"revisionTime": "2016-10-28T18:31:11Z"
		},
		{
			"checksumSHA1": "QKi6LiSyD5GnRK8ExpMgZl4XiMI=",
			"path": "github.com/Azure/azure-sdk-for-go/arm/network",
			"revision": "bd73d950fa4440dae889bd9917bff7cef539f86e",
			"revisionTime": "2016-10-28T18:31:11Z"
		},
		{
			"checksumSHA1": "eVSHe6GIHj9/ziFrQLZ1SC7Nn6k=",
			"path": "github.com/Azure/go-autorest/autorest",
			"revision": "8a25372bbfec739b8719a9e3987400d15ef9e179",
			"revisionTime": "2016-10-25T18:07:34Z"
		},
		{
			"checksumSHA1": "0sYi0JprevG/PZjtMbOh8h0pt0g=",
			"path": "github.com/Azure/go-autorest/autorest/azure",
			"revision": "8a25372bbfec739b8719a9e3987400d15ef9e179",
			"revisionTime": "2016-10-25T18:07:34Z"
		},
		{
			"checksumSHA1": "q9Qz8PAxK5FTOZwgYKe5Lj38u4c=",
			"path": "github.com/Azure/go-autorest/autorest/date",
			"revision": "8a25372bbfec739b8719a9e3987400d15ef9e179",
			"revisionTime": "2016-10-25T18:07:34Z"
		},
		{
			"checksumSHA1": "Ev8qCsbFjDlMlX0N2tYAhYQFpUc=",
			"path": "github.com/Azure/go-autorest/autorest/to",
			"revision": "8a25372bbfec739b8719a9e3987400d15ef9e179",
			"revisionTime": "2016-10-25T18:07:34Z"
		},
		{
			"checksumSHA1": "oBixceM+55gdk47iff8DSEIh3po=",
			"path": "github.com/Azure/go-autorest/autorest/validation",
			"revision": "8a25372bbfec739b8719a9e3987400d15ef9e179",
			"revisionTime": "2016-10-25T18:07:34Z"
		},
		{
			"checksumSHA1": "IatnluZB5jTVUncMN134e4VOV34=",
			"origin": "k8s.io/client-go/1.5/vendor/github.com/PuerkitoBio/purell",
			"path": "github.com/PuerkitoBio/purell",
			"revision": "c589d0c9f0d81640c518354c7bcae77d99820aa3",
			"revisionTime": "2016-09-30T00:14:02Z"
		},
		{
			"checksumSHA1": "E/Tz8z0B/gaR551g+XqPKAhcteM=",
			"origin": "k8s.io/client-go/1.5/vendor/github.com/PuerkitoBio/urlesc",
			"path": "github.com/PuerkitoBio/urlesc",
			"revision": "c589d0c9f0d81640c518354c7bcae77d99820aa3",
			"revisionTime": "2016-09-30T00:14:02Z"
		},
		{
			"checksumSHA1": "KmjnydoAbofMieIWm+it5OWERaM=",
			"path": "github.com/alecthomas/template",
			"revision": "a0175ee3bccc567396460bf5acd36800cb10c49c",
			"revisionTime": "2016-04-05T07:15:01Z"
		},
		{
			"checksumSHA1": "3wt0pTXXeS+S93unwhGoLIyGX/Q=",
			"path": "github.com/alecthomas/template/parse",
			"revision": "a0175ee3bccc567396460bf5acd36800cb10c49c",
			"revisionTime": "2016-04-05T07:15:01Z"
		},
		{
			"checksumSHA1": "fCc3grA7vIxfBru7R3SqjcW+oLI=",
			"path": "github.com/alecthomas/units",
			"revision": "2efee857e7cfd4f3d0138cc3cbb1b4966962b93a",
			"revisionTime": "2015-10-22T06:55:26Z"
		},
		{
			"checksumSHA1": "ddYc7mKe3g1x1UUKBrGR4vArJs8=",
			"path": "github.com/asaskevich/govalidator",
			"revision": "065ea97278837088c52c0cd0d963473f61b2d98c",
			"revisionTime": "2017-05-13T08:31:01Z"
		},
		{
			"checksumSHA1": "WNfR3yhLjRC5/uccgju/bwrdsxQ=",
			"path": "github.com/aws/aws-sdk-go/aws",
			"revision": "707203bc55114ed114446bf57949c5c211d8b7c0",
			"revisionTime": "2016-11-02T21:59:28Z"
		},
		{
			"checksumSHA1": "Y9W+4GimK4Fuxq+vyIskVYFRnX4=",
			"path": "github.com/aws/aws-sdk-go/aws/awserr",
			"revision": "707203bc55114ed114446bf57949c5c211d8b7c0",
			"revisionTime": "2016-11-02T21:59:28Z"
		},
		{
			"checksumSHA1": "+q4vdl3l1Wom8K1wfIpJ4jlFsbY=",
			"path": "github.com/aws/aws-sdk-go/aws/awsutil",
			"revision": "707203bc55114ed114446bf57949c5c211d8b7c0",
			"revisionTime": "2016-11-02T21:59:28Z"
		},
		{
			"checksumSHA1": "/232RBWA3KnT7U+wciPS2+wmvR0=",
			"path": "github.com/aws/aws-sdk-go/aws/client",
			"revision": "707203bc55114ed114446bf57949c5c211d8b7c0",
			"revisionTime": "2016-11-02T21:59:28Z"
		},
		{
			"checksumSHA1": "ieAJ+Cvp/PKv1LpUEnUXpc3OI6E=",
			"path": "github.com/aws/aws-sdk-go/aws/client/metadata",
			"revision": "707203bc55114ed114446bf57949c5c211d8b7c0",
			"revisionTime": "2016-11-02T21:59:28Z"
		},
		{
			"checksumSHA1": "c1N3Loy3AS9zD+m5CzpPNAED39U=",
			"path": "github.com/aws/aws-sdk-go/aws/corehandlers",
			"revision": "707203bc55114ed114446bf57949c5c211d8b7c0",
			"revisionTime": "2016-11-02T21:59:28Z"
		},
		{
			"checksumSHA1": "zu5C95rmCZff6NYZb62lEaT5ibE=",
			"path": "github.com/aws/aws-sdk-go/aws/credentials",
			"revision": "707203bc55114ed114446bf57949c5c211d8b7c0",
			"revisionTime": "2016-11-02T21:59:28Z"
		},
		{
			"checksumSHA1": "KQiUK/zr3mqnAXD7x/X55/iNme0=",
			"path": "github.com/aws/aws-sdk-go/aws/credentials/ec2rolecreds",
			"revision": "707203bc55114ed114446bf57949c5c211d8b7c0",
			"revisionTime": "2016-11-02T21:59:28Z"
		},
		{
			"checksumSHA1": "NUJUTWlc1sV8b7WjfiYc4JZbXl0=",
			"path": "github.com/aws/aws-sdk-go/aws/credentials/endpointcreds",
			"revision": "707203bc55114ed114446bf57949c5c211d8b7c0",
			"revisionTime": "2016-11-02T21:59:28Z"
		},
		{
			"checksumSHA1": "4Ipx+5xN0gso+cENC2MHMWmQlR4=",
			"path": "github.com/aws/aws-sdk-go/aws/credentials/stscreds",
			"revision": "707203bc55114ed114446bf57949c5c211d8b7c0",
			"revisionTime": "2016-11-02T21:59:28Z"
		},
		{
			"checksumSHA1": "DwhFsNluCFEwqzyp3hbJR3q2Wqs=",
			"path": "github.com/aws/aws-sdk-go/aws/defaults",
			"revision": "707203bc55114ed114446bf57949c5c211d8b7c0",
			"revisionTime": "2016-11-02T21:59:28Z"
		},
		{
			"checksumSHA1": "8E0fEBUJY/1lJOyVxzTxMGQGInk=",
			"path": "github.com/aws/aws-sdk-go/aws/ec2metadata",
			"revision": "707203bc55114ed114446bf57949c5c211d8b7c0",
			"revisionTime": "2016-11-02T21:59:28Z"
		},
		{
			"checksumSHA1": "5Ac22YMTBmrX/CXaEIXzWljr8UY=",
			"path": "github.com/aws/aws-sdk-go/aws/request",
			"revision": "707203bc55114ed114446bf57949c5c211d8b7c0",
			"revisionTime": "2016-11-02T21:59:28Z"
		},
		{
			"checksumSHA1": "eOo6evLMAxQfo7Qkc5/h5euN1Sw=",
			"path": "github.com/aws/aws-sdk-go/aws/session",
			"revision": "707203bc55114ed114446bf57949c5c211d8b7c0",
			"revisionTime": "2016-11-02T21:59:28Z"
		},
		{
			"checksumSHA1": "diXvBs1LRC0RJ9WK6sllWKdzC04=",
			"path": "github.com/aws/aws-sdk-go/aws/signer/v4",
			"revision": "707203bc55114ed114446bf57949c5c211d8b7c0",
			"revisionTime": "2016-11-02T21:59:28Z"
		},
		{
			"checksumSHA1": "Esab5F8KswqkTdB4TtjSvZgs56k=",
			"path": "github.com/aws/aws-sdk-go/private/endpoints",
			"revision": "707203bc55114ed114446bf57949c5c211d8b7c0",
			"revisionTime": "2016-11-02T21:59:28Z"
		},
		{
			"checksumSHA1": "wk7EyvDaHwb5qqoOP/4d3cV0708=",
			"path": "github.com/aws/aws-sdk-go/private/protocol",
			"revision": "707203bc55114ed114446bf57949c5c211d8b7c0",
			"revisionTime": "2016-11-02T21:59:28Z"
		},
		{
			"checksumSHA1": "1QmQ3FqV37w0Zi44qv8pA1GeR0A=",
			"path": "github.com/aws/aws-sdk-go/private/protocol/ec2query",
			"revision": "707203bc55114ed114446bf57949c5c211d8b7c0",
			"revisionTime": "2016-11-02T21:59:28Z"
		},
		{
			"checksumSHA1": "ZqY5RWavBLWTo6j9xqdyBEaNFRk=",
			"path": "github.com/aws/aws-sdk-go/private/protocol/query",
			"revision": "707203bc55114ed114446bf57949c5c211d8b7c0",
			"revisionTime": "2016-11-02T21:59:28Z"
		},
		{
			"checksumSHA1": "5xzix1R8prUyWxgLnzUQoxTsfik=",
			"path": "github.com/aws/aws-sdk-go/private/protocol/query/queryutil",
			"revision": "707203bc55114ed114446bf57949c5c211d8b7c0",
			"revisionTime": "2016-11-02T21:59:28Z"
		},
		{
			"checksumSHA1": "TW/7U+/8ormL7acf6z2rv2hDD+s=",
			"path": "github.com/aws/aws-sdk-go/private/protocol/rest",
			"revision": "707203bc55114ed114446bf57949c5c211d8b7c0",
			"revisionTime": "2016-11-02T21:59:28Z"
		},
		{
			"checksumSHA1": "eUEkjyMPAuekKBE4ou+nM9tXEas=",
			"path": "github.com/aws/aws-sdk-go/private/protocol/xml/xmlutil",
			"revision": "707203bc55114ed114446bf57949c5c211d8b7c0",
			"revisionTime": "2016-11-02T21:59:28Z"
		},
		{
			"checksumSHA1": "Eo9yODN5U99BK0pMzoqnBm7PCrY=",
			"path": "github.com/aws/aws-sdk-go/private/waiter",
			"revision": "707203bc55114ed114446bf57949c5c211d8b7c0",
			"revisionTime": "2016-11-02T21:59:28Z"
		},
		{
			"checksumSHA1": "6h4tJ9wVtbYb9wG4srtUxyPoAYM=",
			"path": "github.com/aws/aws-sdk-go/service/ec2",
			"revision": "707203bc55114ed114446bf57949c5c211d8b7c0",
			"revisionTime": "2016-11-02T21:59:28Z"
		},
		{
			"checksumSHA1": "ouwhxcAsIYQ6oJbMRdLW/Ys/iyg=",
			"path": "github.com/aws/aws-sdk-go/service/sts",
			"revision": "707203bc55114ed114446bf57949c5c211d8b7c0",
			"revisionTime": "2016-11-02T21:59:28Z"
		},
		{
			"checksumSHA1": "4QnLdmB1kG3N+KlDd1N+G9TWAGQ=",
			"path": "github.com/beorn7/perks/quantile",
			"revision": "3ac7bf7a47d159a033b107610db8a1b6575507a4",
			"revisionTime": "2016-02-29T21:34:45Z"
		},
		{
			"checksumSHA1": "n+s4YwtzpMWW5Rt0dEaQa7NHDGQ=",
			"origin": "k8s.io/client-go/1.5/vendor/github.com/blang/semver",
			"path": "github.com/blang/semver",
			"revision": "c589d0c9f0d81640c518354c7bcae77d99820aa3",
			"revisionTime": "2016-09-30T00:14:02Z"
		},
		{
			"checksumSHA1": "ki4pYDh/uURZV90biC7in/HIBsc=",
			"path": "github.com/cespare/xxhash",
			"revision": "4a94f899c20bc44d4f5f807cb14529e72aca99d6",
			"revisionTime": "2016-11-18T03:48:13Z"
		},
		{
			"checksumSHA1": "ga3jt9r+dQBMSXG0gnpNcXp2xYA=",
			"path": "github.com/coreos/etcd/pkg/fileutil",
			"revision": "b32a8010a7768f3e44eb5ed74e4bebac5106234b",
			"revisionTime": "2017-01-10T07:37:23Z"
		},
		{
			"checksumSHA1": "Z2AOGSmDKKvI6nuxa+UPjQWpIeM=",
			"origin": "k8s.io/client-go/1.5/vendor/github.com/coreos/go-oidc/http",
			"path": "github.com/coreos/go-oidc/http",
			"revision": "c589d0c9f0d81640c518354c7bcae77d99820aa3",
			"revisionTime": "2016-09-30T00:14:02Z"
		},
		{
			"checksumSHA1": "8yvt1xKCgNwuuavJdxRnvaIjrIc=",
			"origin": "k8s.io/client-go/1.5/vendor/github.com/coreos/go-oidc/jose",
			"path": "github.com/coreos/go-oidc/jose",
			"revision": "c589d0c9f0d81640c518354c7bcae77d99820aa3",
			"revisionTime": "2016-09-30T00:14:02Z"
		},
		{
			"checksumSHA1": "zhXKrWBSSJLqZxVE/Xsw0M9ynFQ=",
			"origin": "k8s.io/client-go/1.5/vendor/github.com/coreos/go-oidc/key",
			"path": "github.com/coreos/go-oidc/key",
			"revision": "c589d0c9f0d81640c518354c7bcae77d99820aa3",
			"revisionTime": "2016-09-30T00:14:02Z"
		},
		{
			"checksumSHA1": "bkW0mnXvmHQwHprW/6wrbpP7lAk=",
			"origin": "k8s.io/client-go/1.5/vendor/github.com/coreos/go-oidc/oauth2",
			"path": "github.com/coreos/go-oidc/oauth2",
			"revision": "c589d0c9f0d81640c518354c7bcae77d99820aa3",
			"revisionTime": "2016-09-30T00:14:02Z"
		},
		{
			"checksumSHA1": "E1x2k5FdhJ+dzFrh3kCmC6aJfVw=",
			"origin": "k8s.io/client-go/1.5/vendor/github.com/coreos/go-oidc/oidc",
			"path": "github.com/coreos/go-oidc/oidc",
			"revision": "c589d0c9f0d81640c518354c7bcae77d99820aa3",
			"revisionTime": "2016-09-30T00:14:02Z"
		},
		{
			"checksumSHA1": "d50/+u/LFlXvEV10HiEoXB9OsGg=",
			"path": "github.com/coreos/go-systemd/journal",
			"revision": "7c9533367ef925dc1078d75e5b7141e10da2c4e8",
			"revisionTime": "2016-12-12T10:46:09Z"
		},
		{
			"checksumSHA1": "wqEybhAfMhCq2uOu4bT737mqu6U=",
			"path": "github.com/coreos/pkg/capnslog",
			"revision": "447b7ec906e523386d9c53be15b55a8ae86ea944",
			"revisionTime": "2016-10-26T22:29:26Z"
		},
		{
			"checksumSHA1": "O0UMBRCOD9ItMayDqLQ2MJEjkVE=",
			"origin": "k8s.io/client-go/1.5/vendor/github.com/coreos/pkg/health",
			"path": "github.com/coreos/pkg/health",
			"revision": "c589d0c9f0d81640c518354c7bcae77d99820aa3",
			"revisionTime": "2016-09-30T00:14:02Z"
		},
		{
			"checksumSHA1": "74vyZz/d49FZXMbFaHOfCGvSLj0=",
			"origin": "k8s.io/client-go/1.5/vendor/github.com/coreos/pkg/httputil",
			"path": "github.com/coreos/pkg/httputil",
			"revision": "c589d0c9f0d81640c518354c7bcae77d99820aa3",
			"revisionTime": "2016-09-30T00:14:02Z"
		},
		{
			"checksumSHA1": "etBdQ0LN6ojGunfvUt6B5C3FNrQ=",
			"origin": "k8s.io/client-go/1.5/vendor/github.com/coreos/pkg/timeutil",
			"path": "github.com/coreos/pkg/timeutil",
			"revision": "c589d0c9f0d81640c518354c7bcae77d99820aa3",
			"revisionTime": "2016-09-30T00:14:02Z"
		},
		{
			"checksumSHA1": "SdSd7pyjONWWTHc5XE3AhglLo34=",
			"origin": "k8s.io/client-go/1.5/vendor/github.com/davecgh/go-spew/spew",
			"path": "github.com/davecgh/go-spew/spew",
			"revision": "c589d0c9f0d81640c518354c7bcae77d99820aa3",
			"revisionTime": "2016-09-30T00:14:02Z"
		},
		{
			"checksumSHA1": "2Fy1Y6Z3lRRX1891WF/+HT4XS2I=",
			"path": "github.com/dgrijalva/jwt-go",
			"revision": "9ed569b5d1ac936e6494082958d63a6aa4fff99a",
			"revisionTime": "2016-11-01T19:39:35Z"
		},
		{
			"checksumSHA1": "GWTrxdwIeV3M12nwcX9MitYijqs=",
			"path": "github.com/dgryski/go-bits",
			"revision": "2ad8d707cc05b1815ce6ff2543bb5e8d8f9298ef",
			"revisionTime": "2016-06-01T07:36:36Z"
		},
		{
			"checksumSHA1": "f1wARLDzsF/JoyN01yoxXEwFIp8=",
			"origin": "k8s.io/client-go/1.5/vendor/github.com/docker/distribution/digest",
			"path": "github.com/docker/distribution/digest",
			"revision": "c589d0c9f0d81640c518354c7bcae77d99820aa3",
			"revisionTime": "2016-09-30T00:14:02Z"
		},
		{
			"checksumSHA1": "PzXRTLmmqWXxmDqdIXLcRYBma18=",
			"origin": "k8s.io/client-go/1.5/vendor/github.com/docker/distribution/reference",
			"path": "github.com/docker/distribution/reference",
			"revision": "c589d0c9f0d81640c518354c7bcae77d99820aa3",
			"revisionTime": "2016-09-30T00:14:02Z"
		},
		{
			"checksumSHA1": "1vQR+ZyudsjKio6RNKmWhwzGTb0=",
			"origin": "k8s.io/client-go/1.5/vendor/github.com/emicklei/go-restful",
			"path": "github.com/emicklei/go-restful",
			"revision": "c589d0c9f0d81640c518354c7bcae77d99820aa3",
			"revisionTime": "2016-09-30T00:14:02Z"
		},
		{
			"checksumSHA1": "3xWz4fZ9xW+CfADpYoPFcZCYJ4E=",
			"origin": "k8s.io/client-go/1.5/vendor/github.com/emicklei/go-restful/log",
			"path": "github.com/emicklei/go-restful/log",
			"revision": "c589d0c9f0d81640c518354c7bcae77d99820aa3",
			"revisionTime": "2016-09-30T00:14:02Z"
		},
		{
			"checksumSHA1": "J7CtF9gIs2yH9A7lPQDDrhYxiRk=",
			"origin": "k8s.io/client-go/1.5/vendor/github.com/emicklei/go-restful/swagger",
			"path": "github.com/emicklei/go-restful/swagger",
			"revision": "c589d0c9f0d81640c518354c7bcae77d99820aa3",
			"revisionTime": "2016-09-30T00:14:02Z"
		},
		{
			"checksumSHA1": "ww7LVo7jNJ1o6sfRcromEHKyY+o=",
			"origin": "k8s.io/client-go/1.5/vendor/github.com/ghodss/yaml",
			"path": "github.com/ghodss/yaml",
			"revision": "c589d0c9f0d81640c518354c7bcae77d99820aa3",
			"revisionTime": "2016-09-30T00:14:02Z"
		},
		{
			"checksumSHA1": "cVyhKIRI2gQrgpn5qrBeAqErmWM=",
			"path": "github.com/go-ini/ini",
			"revision": "6e4869b434bd001f6983749881c7ead3545887d8",
			"revisionTime": "2016-08-27T06:11:18Z"
		},
		{
			"checksumSHA1": "ZSRtnAM/vH1sl0jxr4HztYI/4vs=",
			"path": "github.com/go-kit/kit/log",
			"revision": "04dd4f741c6e76cc170a4d7913f4c625952e6f58",
			"revisionTime": "2017-03-20T09:05:36Z"
		},
		{
			"checksumSHA1": "KxX/Drph+byPXBFIXaCZaCOAnrU=",
			"path": "github.com/go-logfmt/logfmt",
			"revision": "390ab7935ee28ec6b286364bba9b4dd6410cb3d5",
			"revisionTime": "2016-11-15T14:25:13Z"
		},
		{
			"checksumSHA1": "NaZnW0tKj/b0k5WzcMD0twrLbrE=",
			"origin": "k8s.io/client-go/1.5/vendor/github.com/go-openapi/jsonpointer",
			"path": "github.com/go-openapi/jsonpointer",
			"revision": "c589d0c9f0d81640c518354c7bcae77d99820aa3",
			"revisionTime": "2016-09-30T00:14:02Z"
		},
		{
			"checksumSHA1": "3LJXjMDxPY+veIqzQtiAvK3hXnY=",
			"origin": "k8s.io/client-go/1.5/vendor/github.com/go-openapi/jsonreference",
			"path": "github.com/go-openapi/jsonreference",
			"revision": "c589d0c9f0d81640c518354c7bcae77d99820aa3",
			"revisionTime": "2016-09-30T00:14:02Z"
		},
		{
			"checksumSHA1": "faeB3fny260hQ/gEfEXa1ZQTGtk=",
			"origin": "k8s.io/client-go/1.5/vendor/github.com/go-openapi/spec",
			"path": "github.com/go-openapi/spec",
			"revision": "c589d0c9f0d81640c518354c7bcae77d99820aa3",
			"revisionTime": "2016-09-30T00:14:02Z"
		},
		{
			"checksumSHA1": "wGpZwJ5HZtReou8A3WEV1Gdxs6k=",
			"origin": "k8s.io/client-go/1.5/vendor/github.com/go-openapi/swag",
			"path": "github.com/go-openapi/swag",
			"revision": "c589d0c9f0d81640c518354c7bcae77d99820aa3",
			"revisionTime": "2016-09-30T00:14:02Z"
		},
		{
			"checksumSHA1": "2sj/DbXoXdnPAfjAEyhS0Jj5QL0=",
			"path": "github.com/go-stack/stack",
			"revision": "100eb0c0a9c5b306ca2fb4f165df21d80ada4b82",
			"revisionTime": "2016-05-14T03:44:11Z"
		},
		{
			"checksumSHA1": "BIyZQL97iG7mzZ2UMR3XpiXbZdc=",
			"origin": "k8s.io/client-go/1.5/vendor/github.com/gogo/protobuf/proto",
			"path": "github.com/gogo/protobuf/proto",
			"revision": "30433562cfbf487fe1df7cd26c7bab168d2f14d0",
			"revisionTime": "2017-04-25T17:14:30Z"
		},
		{
			"checksumSHA1": "HPVQZu059/Rfw2bAWM538bVTcUc=",
			"path": "github.com/gogo/protobuf/sortkeys",
			"revision": "30433562cfbf487fe1df7cd26c7bab168d2f14d0",
			"revisionTime": "2017-04-25T17:14:30Z"
		},
		{
			"checksumSHA1": "URsJa4y/sUUw/STmbeYx9EKqaYE=",
			"origin": "k8s.io/client-go/1.5/vendor/github.com/golang/glog",
			"path": "github.com/golang/glog",
			"revision": "c589d0c9f0d81640c518354c7bcae77d99820aa3",
			"revisionTime": "2016-09-30T00:14:02Z"
		},
		{
			"checksumSHA1": "yDh5kmmr0zEF1r+rvYqbZcR7iLs=",
			"path": "github.com/golang/protobuf/proto",
			"revision": "98fa357170587e470c5f27d3c3ea0947b71eb455",
			"revisionTime": "2016-10-12T20:53:35Z"
		},
		{
			"checksumSHA1": "2a/SsTUBMKtcM6VtpbdPGO+c6c8=",
			"path": "github.com/golang/snappy",
			"revision": "d9eb7a3d35ec988b8585d4a0068e462c27d28380",
			"revisionTime": "2016-05-29T05:00:41Z"
		},
		{
			"checksumSHA1": "/yFfUp3tGt6cK22UVzbq8SjPDCU=",
			"origin": "k8s.io/client-go/1.5/vendor/github.com/google/gofuzz",
			"path": "github.com/google/gofuzz",
			"revision": "c589d0c9f0d81640c518354c7bcae77d99820aa3",
			"revisionTime": "2016-09-30T00:14:02Z"
		},
		{
			"checksumSHA1": "ndG2xmm2bas4/t+kIEUp2xIni8c=",
			"path": "github.com/gophercloud/gophercloud",
			"revision": "caf34a65f60295108141f62929245943bd00f237",
			"revisionTime": "2017-06-07T03:48:29Z"
		},
		{
			"checksumSHA1": "24DO5BEQdFKNl1rfWgI2b4+ry5U=",
			"path": "github.com/gophercloud/gophercloud/openstack",
			"revision": "caf34a65f60295108141f62929245943bd00f237",
			"revisionTime": "2017-06-07T03:48:29Z"
		},
		{
			"checksumSHA1": "Au6MAsI90lewLByg9n+Yjtdqdh8=",
			"path": "github.com/gophercloud/gophercloud/openstack/common/extensions",
			"revision": "caf34a65f60295108141f62929245943bd00f237",
			"revisionTime": "2017-06-07T03:48:29Z"
		},
		{
<<<<<<< HEAD
=======
			"checksumSHA1": "4XWDCGMYqipwJymi9xJo9UffD7g=",
			"path": "github.com/gophercloud/gophercloud/openstack/compute/v2/extensions",
			"revision": "caf34a65f60295108141f62929245943bd00f237",
			"revisionTime": "2017-06-07T03:48:29Z"
		},
		{
>>>>>>> 6a767b73
			"checksumSHA1": "e7AW3YDVYJPKUjpqsB4AL9RRlTw=",
			"path": "github.com/gophercloud/gophercloud/openstack/compute/v2/extensions/floatingips",
			"revision": "caf34a65f60295108141f62929245943bd00f237",
			"revisionTime": "2017-06-07T03:48:29Z"
		},
		{
			"checksumSHA1": "vTyXSR+Znw7/o/70UBOWG0F09r8=",
			"path": "github.com/gophercloud/gophercloud/openstack/compute/v2/flavors",
			"revision": "caf34a65f60295108141f62929245943bd00f237",
			"revisionTime": "2017-06-07T03:48:29Z"
		},
		{
			"checksumSHA1": "Rnzx2YgOD41k8KoPA08tR992PxQ=",
			"path": "github.com/gophercloud/gophercloud/openstack/compute/v2/images",
			"revision": "caf34a65f60295108141f62929245943bd00f237",
			"revisionTime": "2017-06-07T03:48:29Z"
		},
		{
			"checksumSHA1": "IjCvcaNnRW++hclt21WUkMYinaA=",
			"path": "github.com/gophercloud/gophercloud/openstack/compute/v2/servers",
			"revision": "caf34a65f60295108141f62929245943bd00f237",
			"revisionTime": "2017-06-07T03:48:29Z"
		},
		{
			"checksumSHA1": "9z5GwbsfpB49gzkHu10pDH5roKA=",
			"path": "github.com/gophercloud/gophercloud/openstack/identity/v2",
			"revision": "0bf921da554eacc1552a70204be7a1201937c1e1",
			"revisionTime": "2017-05-04T01:40:32Z"
		},
		{
			"checksumSHA1": "1sVqsZBZBNhDXLY9XzjMkcOkcbg=",
			"path": "github.com/gophercloud/gophercloud/openstack/identity/v2/tenants",
			"revision": "caf34a65f60295108141f62929245943bd00f237",
			"revisionTime": "2017-06-07T03:48:29Z"
		},
		{
			"checksumSHA1": "AvUU5En9YpG25iLlcAPDgcQODjI=",
			"path": "github.com/gophercloud/gophercloud/openstack/identity/v2/tokens",
			"revision": "caf34a65f60295108141f62929245943bd00f237",
			"revisionTime": "2017-06-07T03:48:29Z"
		},
		{
			"checksumSHA1": "vsgZmEVQLtCmxuxf/q4u8XJGWpE=",
			"path": "github.com/gophercloud/gophercloud/openstack/identity/v3",
			"revision": "0bf921da554eacc1552a70204be7a1201937c1e1",
			"revisionTime": "2017-05-04T01:40:32Z"
		},
		{
			"checksumSHA1": "fHOkQNWyeGoMPjkYvqiOrOifTUw=",
			"path": "github.com/gophercloud/gophercloud/openstack/identity/v3/tokens",
			"revision": "caf34a65f60295108141f62929245943bd00f237",
			"revisionTime": "2017-06-07T03:48:29Z"
		},
		{
			"checksumSHA1": "TDOZnaS0TO0NirpxV1QwPerAQTY=",
			"path": "github.com/gophercloud/gophercloud/openstack/utils",
			"revision": "caf34a65f60295108141f62929245943bd00f237",
			"revisionTime": "2017-06-07T03:48:29Z"
		},
		{
			"checksumSHA1": "FNy075ydQZXvnL2bNNIOCmy/ghs=",
			"path": "github.com/gophercloud/gophercloud/pagination",
			"revision": "caf34a65f60295108141f62929245943bd00f237",
			"revisionTime": "2017-06-07T03:48:29Z"
		},
		{
			"checksumSHA1": "LclVLJYrBi03PBjsVPpgoMbUDQ8=",
			"path": "github.com/hashicorp/consul/api",
			"revision": "daacc4be8bee214e3fc4b32a6dd385f5ef1b4c36",
			"revisionTime": "2016-10-28T04:06:46Z"
		},
		{
			"checksumSHA1": "Uzyon2091lmwacNsl1hCytjhHtg=",
			"path": "github.com/hashicorp/go-cleanhttp",
			"revision": "ad28ea4487f05916463e2423a55166280e8254b5",
			"revisionTime": "2016-04-07T17:41:26Z"
		},
		{
			"checksumSHA1": "E3Xcanc9ouQwL+CZGOUyA/+giLg=",
			"path": "github.com/hashicorp/serf/coordinate",
			"revision": "1d4fa605f6ff3ed628d7ae5eda7c0e56803e72a5",
			"revisionTime": "2016-10-07T00:41:22Z"
		},
		{
			"path": "github.com/influxdata/influxdb/client/v2",
			"revision": "15e594fc09f112cb696c084a20beaca25538a5fa",
			"revisionTime": "2017-03-31T16:09:02-05:00"
		},
		{
			"path": "github.com/influxdata/influxdb/models",
			"revision": "15e594fc09f112cb696c084a20beaca25538a5fa",
			"revisionTime": "2017-03-31T16:09:02-05:00"
		},
		{
			"path": "github.com/influxdata/influxdb/pkg/escape",
			"revision": "15e594fc09f112cb696c084a20beaca25538a5fa",
			"revisionTime": "2017-03-31T16:09:02-05:00"
		},
		{
			"checksumSHA1": "0ZrwvB6KoGPj2PoDNSEJwxQ6Mog=",
			"path": "github.com/jmespath/go-jmespath",
			"revision": "bd40a432e4c76585ef6b72d3fd96fb9b6dc7b68d",
			"revisionTime": "2016-08-03T19:07:31Z"
		},
		{
			"checksumSHA1": "gA95N2LM2hEJLoqrTPaFsSWDJ2Y=",
			"origin": "k8s.io/client-go/1.5/vendor/github.com/juju/ratelimit",
			"path": "github.com/juju/ratelimit",
			"revision": "c589d0c9f0d81640c518354c7bcae77d99820aa3",
			"revisionTime": "2016-09-30T00:14:02Z"
		},
		{
			"checksumSHA1": "Farach1xcmsQYrhiUfkwF2rbIaE=",
			"path": "github.com/julienschmidt/httprouter",
			"revision": "109e267447e95ad1bb48b758e40dd7453eb7b039",
			"revisionTime": "2015-09-05T19:25:33+02:00"
		},
		{
			"checksumSHA1": "abKzFXAn0KDr5U+JON1ZgJ2lUtU=",
			"path": "github.com/kr/logfmt",
			"revision": "b84e30acd515aadc4b783ad4ff83aff3299bdfe0",
			"revisionTime": "2014-02-26T03:06:59Z"
		},
		{
			"checksumSHA1": "urY45++NYCue4nh4k8OjUFnIGfU=",
			"origin": "k8s.io/client-go/1.5/vendor/github.com/mailru/easyjson/buffer",
			"path": "github.com/mailru/easyjson/buffer",
			"revision": "c589d0c9f0d81640c518354c7bcae77d99820aa3",
			"revisionTime": "2016-09-30T00:14:02Z"
		},
		{
			"checksumSHA1": "yTDKAM4KBgOvXRsZC50zg0OChvM=",
			"origin": "k8s.io/client-go/1.5/vendor/github.com/mailru/easyjson/jlexer",
			"path": "github.com/mailru/easyjson/jlexer",
			"revision": "c589d0c9f0d81640c518354c7bcae77d99820aa3",
			"revisionTime": "2016-09-30T00:14:02Z"
		},
		{
			"checksumSHA1": "4+d+6rhM1pei6lBguhqSEW7LaXs=",
			"origin": "k8s.io/client-go/1.5/vendor/github.com/mailru/easyjson/jwriter",
			"path": "github.com/mailru/easyjson/jwriter",
			"revision": "c589d0c9f0d81640c518354c7bcae77d99820aa3",
			"revisionTime": "2016-09-30T00:14:02Z"
		},
		{
			"checksumSHA1": "Q2vw4HZBbnU8BLFt8VrzStwqSJg=",
			"path": "github.com/matttproud/golang_protobuf_extensions/pbutil",
			"revision": "fc2b8d3a73c4867e51861bbdd5ae3c1f0869dd6a",
			"revisionTime": "2015-04-06T19:39:34+02:00"
		},
		{
			"checksumSHA1": "UoQnBcZrj1gvLAK+MGNB+E7+AIE=",
			"path": "github.com/miekg/dns",
			"revision": "672033dedc09500ca4d340760d0b80b9c0b198bd",
			"revisionTime": "2017-02-13T20:16:50Z"
		},
		{
			"checksumSHA1": "aCtmlyAgau9n0UHs8Pk+3xfIaVk=",
			"path": "github.com/nightlyone/lockfile",
			"revision": "1d49c987357a327b5b03aa84cbddd582c328615d",
			"revisionTime": "2016-09-28T00:14:32Z"
		},
		{
			"checksumSHA1": "B1iGaUz7NrjEmCjVdIgH5pvkTe8=",
			"path": "github.com/oklog/ulid",
			"revision": "66bb6560562feca7045b23db1ae85b01260f87c5",
			"revisionTime": "2017-01-17T20:06:51Z"
		},
		{
			"checksumSHA1": "IndbEEL1mdqqg4IpvyvbtEMGoo8=",
			"path": "github.com/opentracing-contrib/go-stdlib/nethttp",
			"revision": "1de4cc2120e71f745a5810488bf64b29b6d7d9f6",
			"revisionTime": "2017-01-13T01:31:10Z"
		},
		{
			"checksumSHA1": "lzPj2yJz4Dy6ev0O0L4PNVzplAw=",
			"path": "github.com/opentracing/opentracing-go",
			"revision": "6edb48674bd9467b8e91fda004f2bd7202d60ce4",
			"revisionTime": "2017-02-06T22:16:52Z"
		},
		{
			"checksumSHA1": "+q64ZAwI2qF5goM1mLjav88NOYQ=",
			"path": "github.com/opentracing/opentracing-go/ext",
			"revision": "6edb48674bd9467b8e91fda004f2bd7202d60ce4",
			"revisionTime": "2017-02-06T22:16:52Z"
		},
		{
			"checksumSHA1": "+rbKrafLHDnrQFgeWawo9tfZhV4=",
			"path": "github.com/opentracing/opentracing-go/log",
			"revision": "6edb48674bd9467b8e91fda004f2bd7202d60ce4",
			"revisionTime": "2017-02-06T22:16:52Z"
		},
		{
			"checksumSHA1": "3YJklSuzSE1Rt8A+2dhiWSmf/fw=",
			"origin": "k8s.io/client-go/1.5/vendor/github.com/pborman/uuid",
			"path": "github.com/pborman/uuid",
			"revision": "c589d0c9f0d81640c518354c7bcae77d99820aa3",
			"revisionTime": "2016-09-30T00:14:02Z"
		},
		{
			"checksumSHA1": "ynJSWoF6v+3zMnh9R0QmmG6iGV8=",
			"path": "github.com/pkg/errors",
			"revision": "248dadf4e9068a0b3e79f02ed0a610d935de5302",
			"revisionTime": "2016-10-29T09:36:37Z"
		},
		{
			"checksumSHA1": "zKKp5SZ3d3ycKe4EKMNT0BqAWBw=",
			"origin": "github.com/stretchr/testify/vendor/github.com/pmezard/go-difflib/difflib",
			"path": "github.com/pmezard/go-difflib/difflib",
			"revision": "d77da356e56a7428ad25149ca77381849a6a5232",
			"revisionTime": "2016-06-15T09:26:46Z"
		},
		{
			"checksumSHA1": "d2irkxoHgazkTuLIvJGiYwagl8o=",
			"path": "github.com/prometheus/client_golang/prometheus",
			"revision": "08fd2e12372a66e68e30523c7642e0cbc3e4fbde",
			"revisionTime": "2017-04-01T10:34:46Z"
		},
		{
			"checksumSHA1": "DvwvOlPNAgRntBzt3b3OSRMS2N4=",
			"path": "github.com/prometheus/client_model/go",
			"revision": "fa8ad6fec33561be4280a8f0514318c79d7f6cb6",
			"revisionTime": "2015-02-12T10:17:44Z"
		},
		{
			"checksumSHA1": "Wtpzndm/+bdwwNU5PCTfb4oUhc8=",
			"path": "github.com/prometheus/common/expfmt",
			"revision": "9e0844febd9e2856f839c9cb974fbd676d1755a8",
			"revisionTime": "2017-04-18T15:52:10Z"
		},
		{
			"checksumSHA1": "GWlM3d2vPYyNATtTFgftS10/A9w=",
			"path": "github.com/prometheus/common/internal/bitbucket.org/ww/goautoneg",
			"revision": "9e0844febd9e2856f839c9cb974fbd676d1755a8",
			"revisionTime": "2017-04-18T15:52:10Z"
		},
		{
			"checksumSHA1": "esljoY35OOHttvpjBctA6WGZc70=",
			"path": "github.com/prometheus/common/log",
			"revision": "94eb3fe3a55f1b5d12d335b27a4f6e37cd73ed7e",
			"revisionTime": "2017-06-16T09:39:39Z"
		},
		{
			"checksumSHA1": "3VoqH7TFfzA6Ds0zFzIbKCUvBmw=",
			"path": "github.com/prometheus/common/model",
			"revision": "0d0c3d572886e0f2323ed376557f9eb99b97d25b",
			"revisionTime": "2017-06-16T14:41:04Z"
		},
		{
			"checksumSHA1": "9aDxDuzZt1l7FQJ9qpn2kPcF7NU=",
			"path": "github.com/prometheus/common/route",
			"revision": "9e0844febd9e2856f839c9cb974fbd676d1755a8",
			"revisionTime": "2017-04-18T15:52:10Z"
		},
		{
			"checksumSHA1": "91KYK0SpvkaMJJA2+BcxbVnyRO0=",
			"path": "github.com/prometheus/common/version",
			"revision": "9e0844febd9e2856f839c9cb974fbd676d1755a8",
			"revisionTime": "2017-04-18T15:52:10Z"
		},
		{
			"checksumSHA1": "W218eJZPXJG783fUr/z6IaAZyes=",
			"path": "github.com/prometheus/procfs",
			"revision": "abf152e5f3e97f2fafac028d2cc06c1feb87ffa5",
			"revisionTime": "2016-04-11T19:08:41Z"
		},
		{
			"checksumSHA1": "XXXDHMZe3Y3gosaF/1staHm3INc=",
			"path": "github.com/prometheus/tsdb",
			"revision": "9963a4c7c3b2a742e00a63c54084b051e3174b06",
			"revisionTime": "2017-06-12T09:17:49Z"
		},
		{
			"checksumSHA1": "9EH3v+JdbikCUJAgD4VEOPIaWfs=",
			"path": "github.com/prometheus/tsdb/chunks",
			"revision": "4f2eb2057ee0a7f2b984503886bff970a9dab1a8",
			"revisionTime": "2017-05-22T06:49:09Z"
		},
		{
			"checksumSHA1": "3RHZcB/ZvIae9K0tJxNlajJg0jA=",
			"path": "github.com/prometheus/tsdb/labels",
			"revision": "4f2eb2057ee0a7f2b984503886bff970a9dab1a8",
			"revisionTime": "2017-05-22T06:49:09Z"
		},
		{
			"checksumSHA1": "5SYLEhADhdBVZAGPVHWggQl7H8k=",
			"path": "github.com/samuel/go-zookeeper/zk",
			"revision": "1d7be4effb13d2d908342d349d71a284a7542693",
			"revisionTime": "2016-10-28T23:23:40Z"
		},
		{
			"checksumSHA1": "VHULZdEZKBxJvlZnlhX7Ug19lgY=",
			"path": "github.com/sirupsen/logrus",
			"revision": "85b1699d505667d13f8ac4478c1debbf85d6c5de",
			"revisionTime": "2017-06-08T22:14:41Z"
		},
		{
			"checksumSHA1": "STxYqRb4gnlSr3mRpT+Igfdz/kM=",
			"path": "github.com/spf13/pflag",
			"revision": "e57e3eeb33f795204c1ca35f56c44f83227c6e66",
			"revisionTime": "2017-05-08T18:43:26Z"
		},
		{
			"checksumSHA1": "iydUphwYqZRq3WhstEdGsbvBAKs=",
			"path": "github.com/stretchr/testify/assert",
			"revision": "d77da356e56a7428ad25149ca77381849a6a5232",
			"revisionTime": "2016-06-15T09:26:46Z"
		},
		{
			"checksumSHA1": "P9FJpir2c4G5PA46qEkaWy3l60U=",
			"path": "github.com/stretchr/testify/require",
			"revision": "d77da356e56a7428ad25149ca77381849a6a5232",
			"revisionTime": "2016-06-15T09:26:46Z"
		},
		{
			"checksumSHA1": "f6Aew+ZA+HBAXCw6/xTST3mB0Lw=",
			"origin": "k8s.io/client-go/1.5/vendor/github.com/ugorji/go/codec",
			"path": "github.com/ugorji/go/codec",
			"revision": "c589d0c9f0d81640c518354c7bcae77d99820aa3",
			"revisionTime": "2016-09-30T00:14:02Z"
		},
		{
			"checksumSHA1": "9jjO5GjLa0XF/nfWihF02RoH4qc=",
			"path": "golang.org/x/net/context",
			"revision": "b336a971b799939dd16ae9b1df8334cb8b977c4d",
			"revisionTime": "2016-10-27T19:58:04Z"
		},
		{
			"checksumSHA1": "WHc3uByvGaMcnSoI21fhzYgbOgg=",
			"path": "golang.org/x/net/context/ctxhttp",
			"revision": "b336a971b799939dd16ae9b1df8334cb8b977c4d",
			"revisionTime": "2016-10-27T19:58:04Z"
		},
		{
			"checksumSHA1": "SPYGC6DQrH9jICccUsOfbvvhB4g=",
			"origin": "k8s.io/client-go/1.5/vendor/golang.org/x/net/http2",
			"path": "golang.org/x/net/http2",
			"revision": "c589d0c9f0d81640c518354c7bcae77d99820aa3",
			"revisionTime": "2016-09-30T00:14:02Z"
		},
		{
			"checksumSHA1": "EYNaHp7XdLWRydUCE0amEkKAtgk=",
			"origin": "k8s.io/client-go/1.5/vendor/golang.org/x/net/http2/hpack",
			"path": "golang.org/x/net/http2/hpack",
			"revision": "c589d0c9f0d81640c518354c7bcae77d99820aa3",
			"revisionTime": "2016-09-30T00:14:02Z"
		},
		{
			"checksumSHA1": "gXiSniT8fevWOVPVKopYgrdzi60=",
			"origin": "k8s.io/client-go/1.5/vendor/golang.org/x/net/idna",
			"path": "golang.org/x/net/idna",
			"revision": "c589d0c9f0d81640c518354c7bcae77d99820aa3",
			"revisionTime": "2016-09-30T00:14:02Z"
		},
		{
			"checksumSHA1": "yhndhWXMs/VSEDLks4dNyFMQStA=",
			"origin": "k8s.io/client-go/1.5/vendor/golang.org/x/net/lex/httplex",
			"path": "golang.org/x/net/lex/httplex",
			"revision": "c589d0c9f0d81640c518354c7bcae77d99820aa3",
			"revisionTime": "2016-09-30T00:14:02Z"
		},
		{
			"checksumSHA1": "7WASrg0PEueWDDRHkFhEEN6Qrms=",
			"path": "golang.org/x/net/netutil",
			"revision": "bc3663df0ac92f928d419e31e0d2af22e683a5a2",
			"revisionTime": "2016-06-21T20:48:10Z"
		},
		{
			"checksumSHA1": "mktBVED98G2vv+OKcSgtnFVZC1Y=",
			"path": "golang.org/x/oauth2",
			"revision": "65a8d08c6292395d47053be10b3c5e91960def76",
			"revisionTime": "2016-06-07T03:33:14Z"
		},
		{
			"checksumSHA1": "2rk6lthfQa5Rfydj8j7+dilKGbo=",
			"path": "golang.org/x/oauth2/google",
			"revision": "65a8d08c6292395d47053be10b3c5e91960def76",
			"revisionTime": "2016-06-07T03:33:14Z"
		},
		{
			"checksumSHA1": "W/GiDqzsagBnR7/yEvxatMhUDBs=",
			"path": "golang.org/x/oauth2/internal",
			"revision": "65a8d08c6292395d47053be10b3c5e91960def76",
			"revisionTime": "2016-06-07T03:33:14Z"
		},
		{
			"checksumSHA1": "CPTYHWrVL4jA0B1IuC0hvgcE2AQ=",
			"path": "golang.org/x/oauth2/jws",
			"revision": "65a8d08c6292395d47053be10b3c5e91960def76",
			"revisionTime": "2016-06-07T03:33:14Z"
		},
		{
			"checksumSHA1": "xifBSq0Pn6pIoPA/o3tyzq8X4Ds=",
			"path": "golang.org/x/oauth2/jwt",
			"revision": "65a8d08c6292395d47053be10b3c5e91960def76",
			"revisionTime": "2016-06-07T03:33:14Z"
		},
		{
			"checksumSHA1": "S0DP7Pn7sZUmXc55IzZnNvERu6s=",
			"path": "golang.org/x/sync/errgroup",
			"revision": "450f422ab23cf9881c94e2db30cac0eb1b7cf80c",
			"revisionTime": "2016-12-05T22:39:15Z"
		},
		{
			"checksumSHA1": "aVgPDgwY3/t4J/JOw9H3FVMHqh0=",
			"path": "golang.org/x/sys/unix",
			"revision": "c200b10b5d5e122be351b67af224adc6128af5bf",
			"revisionTime": "2016-10-22T18:22:21Z"
		},
		{
			"checksumSHA1": "fpW2dhGFC6SrVzipJx7fjg2DIH8=",
			"path": "golang.org/x/sys/windows",
			"revision": "c200b10b5d5e122be351b67af224adc6128af5bf",
			"revisionTime": "2016-10-22T18:22:21Z"
		},
		{
			"checksumSHA1": "PjYlbMS0ttyZYlaevvjA/gV3g1c=",
			"path": "golang.org/x/sys/windows/registry",
			"revision": "c200b10b5d5e122be351b67af224adc6128af5bf",
			"revisionTime": "2016-10-22T18:22:21Z"
		},
		{
			"checksumSHA1": "uVlUSSKplihZG7N+QJ6fzDZ4Kh8=",
			"path": "golang.org/x/sys/windows/svc/eventlog",
			"revision": "c200b10b5d5e122be351b67af224adc6128af5bf",
			"revisionTime": "2016-10-22T18:22:21Z"
		},
		{
			"checksumSHA1": "QQpKbWuqvhmxVr/hfEYdWzzcXRM=",
			"origin": "k8s.io/client-go/1.5/vendor/golang.org/x/text/cases",
			"path": "golang.org/x/text/cases",
			"revision": "c589d0c9f0d81640c518354c7bcae77d99820aa3",
			"revisionTime": "2016-09-30T00:14:02Z"
		},
		{
			"checksumSHA1": "iAsGo/kxvnwILbJVUCd0ZcqZO/Q=",
			"origin": "k8s.io/client-go/1.5/vendor/golang.org/x/text/internal/tag",
			"path": "golang.org/x/text/internal/tag",
			"revision": "c589d0c9f0d81640c518354c7bcae77d99820aa3",
			"revisionTime": "2016-09-30T00:14:02Z"
		},
		{
			"checksumSHA1": "mQ6PCGHY7K0oPjKbYD8wsTjm/P8=",
			"origin": "k8s.io/client-go/1.5/vendor/golang.org/x/text/language",
			"path": "golang.org/x/text/language",
			"revision": "c589d0c9f0d81640c518354c7bcae77d99820aa3",
			"revisionTime": "2016-09-30T00:14:02Z"
		},
		{
			"checksumSHA1": "WpeH2TweiuiZAQVTJNO5vyZAQQA=",
			"origin": "k8s.io/client-go/1.5/vendor/golang.org/x/text/runes",
			"path": "golang.org/x/text/runes",
			"revision": "c589d0c9f0d81640c518354c7bcae77d99820aa3",
			"revisionTime": "2016-09-30T00:14:02Z"
		},
		{
			"checksumSHA1": "1VjEPyjdi0xOiIN/Alkqiad/B/c=",
			"origin": "k8s.io/client-go/1.5/vendor/golang.org/x/text/secure/bidirule",
			"path": "golang.org/x/text/secure/bidirule",
			"revision": "c589d0c9f0d81640c518354c7bcae77d99820aa3",
			"revisionTime": "2016-09-30T00:14:02Z"
		},
		{
			"checksumSHA1": "FcK7VslktIAWj5jnWVnU2SesBq0=",
			"origin": "k8s.io/client-go/1.5/vendor/golang.org/x/text/secure/precis",
			"path": "golang.org/x/text/secure/precis",
			"revision": "c589d0c9f0d81640c518354c7bcae77d99820aa3",
			"revisionTime": "2016-09-30T00:14:02Z"
		},
		{
			"checksumSHA1": "nwlu7UTwYbCj9l5f3a7t2ROwNzM=",
			"origin": "k8s.io/client-go/1.5/vendor/golang.org/x/text/transform",
			"path": "golang.org/x/text/transform",
			"revision": "c589d0c9f0d81640c518354c7bcae77d99820aa3",
			"revisionTime": "2016-09-30T00:14:02Z"
		},
		{
			"checksumSHA1": "nWJ9R1+Xw41f/mM3b7BYtv77CfI=",
			"origin": "k8s.io/client-go/1.5/vendor/golang.org/x/text/unicode/bidi",
			"path": "golang.org/x/text/unicode/bidi",
			"revision": "c589d0c9f0d81640c518354c7bcae77d99820aa3",
			"revisionTime": "2016-09-30T00:14:02Z"
		},
		{
			"checksumSHA1": "BAZ96wCGUj6HdY9sG60Yw09KWA4=",
			"origin": "k8s.io/client-go/1.5/vendor/golang.org/x/text/unicode/norm",
			"path": "golang.org/x/text/unicode/norm",
			"revision": "c589d0c9f0d81640c518354c7bcae77d99820aa3",
			"revisionTime": "2016-09-30T00:14:02Z"
		},
		{
			"checksumSHA1": "AZMILKWqLP99UilLgbGZ+uzIVrM=",
			"origin": "k8s.io/client-go/1.5/vendor/golang.org/x/text/width",
			"path": "golang.org/x/text/width",
			"revision": "c589d0c9f0d81640c518354c7bcae77d99820aa3",
			"revisionTime": "2016-09-30T00:14:02Z"
		},
		{
			"checksumSHA1": "AjdmRXf0fiy6Bec9mNlsGsmZi1k=",
			"path": "google.golang.org/api/compute/v1",
			"revision": "63ade871fd3aec1225809d496e81ec91ab76ea29",
			"revisionTime": "2016-05-31T06:42:46Z"
		},
		{
			"checksumSHA1": "OtsMVXY89Hc/bBXdDp84atFQawM=",
			"path": "google.golang.org/api/gensupport",
			"revision": "63ade871fd3aec1225809d496e81ec91ab76ea29",
			"revisionTime": "2016-05-31T06:42:46Z"
		},
		{
			"checksumSHA1": "yQREK/OWrz9PLljbr127+xFk6J0=",
			"path": "google.golang.org/api/googleapi",
			"revision": "63ade871fd3aec1225809d496e81ec91ab76ea29",
			"revisionTime": "2016-05-31T06:42:46Z"
		},
		{
			"checksumSHA1": "ii4ET3JHk3vkMUEcg+9t/1RZSUU=",
			"path": "google.golang.org/api/googleapi/internal/uritemplates",
			"revision": "63ade871fd3aec1225809d496e81ec91ab76ea29",
			"revisionTime": "2016-05-31T06:42:46Z"
		},
		{
			"checksumSHA1": "N3KZEuQ9O1QwJXcCJbe7Czwroo4=",
			"path": "google.golang.org/appengine",
			"revision": "267c27e7492265b84fc6719503b14a1e17975d79",
			"revisionTime": "2016-06-21T05:59:22Z"
		},
		{
			"checksumSHA1": "G9Xp1ScdsfcKsw+PcWunivRRP3o=",
			"path": "google.golang.org/appengine/internal",
			"revision": "267c27e7492265b84fc6719503b14a1e17975d79",
			"revisionTime": "2016-06-21T05:59:22Z"
		},
		{
			"checksumSHA1": "x6Thdfyasqd68dWZWqzWWeIfAfI=",
			"path": "google.golang.org/appengine/internal/app_identity",
			"revision": "267c27e7492265b84fc6719503b14a1e17975d79",
			"revisionTime": "2016-06-21T05:59:22Z"
		},
		{
			"checksumSHA1": "TsNO8P0xUlLNyh3Ic/tzSp/fDWM=",
			"path": "google.golang.org/appengine/internal/base",
			"revision": "267c27e7492265b84fc6719503b14a1e17975d79",
			"revisionTime": "2016-06-21T05:59:22Z"
		},
		{
			"checksumSHA1": "5QsV5oLGSfKZqTCVXP6NRz5T4Tw=",
			"path": "google.golang.org/appengine/internal/datastore",
			"revision": "267c27e7492265b84fc6719503b14a1e17975d79",
			"revisionTime": "2016-06-21T05:59:22Z"
		},
		{
			"checksumSHA1": "Gep2T9zmVYV8qZfK2gu3zrmG6QE=",
			"path": "google.golang.org/appengine/internal/log",
			"revision": "267c27e7492265b84fc6719503b14a1e17975d79",
			"revisionTime": "2016-06-21T05:59:22Z"
		},
		{
			"checksumSHA1": "eLZVX1EHLclFtQnjDIszsdyWRHo=",
			"path": "google.golang.org/appengine/internal/modules",
			"revision": "267c27e7492265b84fc6719503b14a1e17975d79",
			"revisionTime": "2016-06-21T05:59:22Z"
		},
		{
			"checksumSHA1": "a1XY7rz3BieOVqVI2Et6rKiwQCk=",
			"path": "google.golang.org/appengine/internal/remote_api",
			"revision": "4f7eeb5305a4ba1966344836ba4af9996b7b4e05",
			"revisionTime": "2016-08-19T23:33:10Z"
		},
		{
			"checksumSHA1": "Wp8g9MHRmK8SwcyGVCoGtPx+5Lo=",
			"path": "google.golang.org/cloud/compute/metadata",
			"revision": "0a83eba2cadb60eb22123673c8fb6fca02b03c94",
			"revisionTime": "2016-06-21T15:59:29Z"
		},
		{
			"checksumSHA1": "U7dGDNwEHORvJFMoNSXErKE7ITg=",
			"path": "google.golang.org/cloud/internal",
			"revision": "0a83eba2cadb60eb22123673c8fb6fca02b03c94",
			"revisionTime": "2016-06-21T15:59:29Z"
		},
		{
			"checksumSHA1": "QPs8F/aqKAAQJr8dLc3CVQ5SxlM=",
			"path": "gopkg.in/alecthomas/kingpin.v2",
			"revision": "8cccfa8eb2e3183254457fb1749b2667fbc364c7",
			"revisionTime": "2016-02-17T09:03:01Z"
		},
		{
			"checksumSHA1": "JfVmsMwyeeepbdw4q4wpN07BuFg=",
			"path": "gopkg.in/fsnotify.v1",
			"revision": "30411dbcefb7a1da7e84f75530ad3abe4011b4f8",
			"revisionTime": "2016-04-12T13:37:56Z"
		},
		{
			"checksumSHA1": "pfQwQtWlFezJq0Viroa/L+v+yDM=",
			"origin": "k8s.io/client-go/1.5/vendor/gopkg.in/inf.v0",
			"path": "gopkg.in/inf.v0",
			"revision": "c589d0c9f0d81640c518354c7bcae77d99820aa3",
			"revisionTime": "2016-09-30T00:14:02Z"
		},
		{
			"checksumSHA1": "KgT+peLCcuh0/m2mpoOZXuxXmwc=",
			"path": "gopkg.in/yaml.v2",
			"revision": "7ad95dd0798a40da1ccdff6dff35fd177b5edf40",
			"revisionTime": "2015-06-24T11:29:02+01:00"
		},
		{
			"checksumSHA1": "yugSOlAEbiAH8bhs5RLNAAmR3Cc=",
			"path": "k8s.io/apimachinery/pkg/api/errors",
			"revision": "75b8dd260ef0469d96d578705a87cffd0e09dab8",
			"revisionTime": "2017-03-21T21:09:47Z"
		},
		{
			"checksumSHA1": "jy7AVFN9kxRRc/+IcEBrW0/w6RY=",
			"path": "k8s.io/apimachinery/pkg/api/meta",
			"revision": "75b8dd260ef0469d96d578705a87cffd0e09dab8",
			"revisionTime": "2017-03-21T21:09:47Z"
		},
		{
			"checksumSHA1": "0iZGAJ4tN12kkf6L9/HPbMMfiKY=",
			"path": "k8s.io/apimachinery/pkg/api/resource",
			"revision": "75b8dd260ef0469d96d578705a87cffd0e09dab8",
			"revisionTime": "2017-03-21T21:09:47Z"
		},
		{
			"checksumSHA1": "e/FuiIWG97eGJ+48yAZPw/THUlk=",
			"path": "k8s.io/apimachinery/pkg/apimachinery",
			"revision": "75b8dd260ef0469d96d578705a87cffd0e09dab8",
			"revisionTime": "2017-03-21T21:09:47Z"
		},
		{
			"checksumSHA1": "Hd4ESY5hCC8x73iVZTB21vMd3nw=",
			"path": "k8s.io/apimachinery/pkg/apimachinery/announced",
			"revision": "75b8dd260ef0469d96d578705a87cffd0e09dab8",
			"revisionTime": "2017-03-21T21:09:47Z"
		},
		{
			"checksumSHA1": "BV1QVm2PziaEQEQalt5X3zCRW28=",
			"path": "k8s.io/apimachinery/pkg/apimachinery/registered",
			"revision": "75b8dd260ef0469d96d578705a87cffd0e09dab8",
			"revisionTime": "2017-03-21T21:09:47Z"
		},
		{
			"checksumSHA1": "WPFsKHs9NX4OGMVjKanWqeEhPl0=",
			"path": "k8s.io/apimachinery/pkg/apis/meta/v1",
			"revision": "75b8dd260ef0469d96d578705a87cffd0e09dab8",
			"revisionTime": "2017-03-21T21:09:47Z"
		},
		{
			"checksumSHA1": "vsWGhOqx/lokFtZOcV0drEqjy78=",
			"path": "k8s.io/apimachinery/pkg/apis/meta/v1/unstructured",
			"revision": "75b8dd260ef0469d96d578705a87cffd0e09dab8",
			"revisionTime": "2017-03-21T21:09:47Z"
		},
		{
			"checksumSHA1": "TAFI3FU4ZjvIClZkPcIgc4AWcOQ=",
			"path": "k8s.io/apimachinery/pkg/conversion",
			"revision": "75b8dd260ef0469d96d578705a87cffd0e09dab8",
			"revisionTime": "2017-03-21T21:09:47Z"
		},
		{
			"checksumSHA1": "xEo+z/ITZUVyycIHoPDhK0eMd9c=",
			"path": "k8s.io/apimachinery/pkg/conversion/queryparams",
			"revision": "75b8dd260ef0469d96d578705a87cffd0e09dab8",
			"revisionTime": "2017-03-21T21:09:47Z"
		},
		{
			"checksumSHA1": "qZzCF/6VlY8r5g8bviNnft1ea4s=",
			"path": "k8s.io/apimachinery/pkg/fields",
			"revision": "75b8dd260ef0469d96d578705a87cffd0e09dab8",
			"revisionTime": "2017-03-21T21:09:47Z"
		},
		{
			"checksumSHA1": "qWIpmMOqjEEV6KoP/hQg+ur/ogs=",
			"path": "k8s.io/apimachinery/pkg/labels",
			"revision": "75b8dd260ef0469d96d578705a87cffd0e09dab8",
			"revisionTime": "2017-03-21T21:09:47Z"
		},
		{
			"checksumSHA1": "9BqzTUa7RFscc25qyAQKLkAYHgY=",
			"path": "k8s.io/apimachinery/pkg/openapi",
			"revision": "75b8dd260ef0469d96d578705a87cffd0e09dab8",
			"revisionTime": "2017-03-21T21:09:47Z"
		},
		{
			"checksumSHA1": "mSWcGlciPb7Nmo6Nhy8ic5rqf70=",
			"path": "k8s.io/apimachinery/pkg/runtime",
			"revision": "75b8dd260ef0469d96d578705a87cffd0e09dab8",
			"revisionTime": "2017-03-21T21:09:47Z"
		},
		{
			"checksumSHA1": "SHAUerkMKVWY30mfLu3Lca5Hx9U=",
			"path": "k8s.io/apimachinery/pkg/runtime/schema",
			"revision": "75b8dd260ef0469d96d578705a87cffd0e09dab8",
			"revisionTime": "2017-03-21T21:09:47Z"
		},
		{
			"checksumSHA1": "zrzqafjVBMG7MbUDRkDjvb/tKjM=",
			"path": "k8s.io/apimachinery/pkg/runtime/serializer",
			"revision": "75b8dd260ef0469d96d578705a87cffd0e09dab8",
			"revisionTime": "2017-03-21T21:09:47Z"
		},
		{
			"checksumSHA1": "h1WROKxiVBW5FH6InZr89w4rhUs=",
			"path": "k8s.io/apimachinery/pkg/runtime/serializer/json",
			"revision": "75b8dd260ef0469d96d578705a87cffd0e09dab8",
			"revisionTime": "2017-03-21T21:09:47Z"
		},
		{
			"checksumSHA1": "inmKlIskO3iMYraepPTfQPf6a+I=",
			"path": "k8s.io/apimachinery/pkg/runtime/serializer/protobuf",
			"revision": "75b8dd260ef0469d96d578705a87cffd0e09dab8",
			"revisionTime": "2017-03-21T21:09:47Z"
		},
		{
			"checksumSHA1": "CxRm8Ny1sWZVlEw1WBfbOMtJP40=",
			"path": "k8s.io/apimachinery/pkg/runtime/serializer/recognizer",
			"revision": "75b8dd260ef0469d96d578705a87cffd0e09dab8",
			"revisionTime": "2017-03-21T21:09:47Z"
		},
		{
			"checksumSHA1": "U768j7bVYHO5DwtNAHdIuBtpFMc=",
			"path": "k8s.io/apimachinery/pkg/runtime/serializer/streaming",
			"revision": "75b8dd260ef0469d96d578705a87cffd0e09dab8",
			"revisionTime": "2017-03-21T21:09:47Z"
		},
		{
			"checksumSHA1": "9K+3sgiTaGZTnv8KXf8UjR8a5lQ=",
			"path": "k8s.io/apimachinery/pkg/runtime/serializer/versioning",
			"revision": "75b8dd260ef0469d96d578705a87cffd0e09dab8",
			"revisionTime": "2017-03-21T21:09:47Z"
		},
		{
			"checksumSHA1": "p9Wv7xurZXAW0jYL/SLNPbiUjaA=",
			"path": "k8s.io/apimachinery/pkg/selection",
			"revision": "75b8dd260ef0469d96d578705a87cffd0e09dab8",
			"revisionTime": "2017-03-21T21:09:47Z"
		},
		{
			"checksumSHA1": "pPDILUNQnLdZq//lQfcbouI8zOs=",
			"path": "k8s.io/apimachinery/pkg/types",
			"revision": "75b8dd260ef0469d96d578705a87cffd0e09dab8",
			"revisionTime": "2017-03-21T21:09:47Z"
		},
		{
			"checksumSHA1": "NtbgtroNspdoTC3jSyvEUfZ16dc=",
			"path": "k8s.io/apimachinery/pkg/util/diff",
			"revision": "75b8dd260ef0469d96d578705a87cffd0e09dab8",
			"revisionTime": "2017-03-21T21:09:47Z"
		},
		{
			"checksumSHA1": "0yXRmDoh+ixnHcPgD2TVuQr96Wc=",
			"path": "k8s.io/apimachinery/pkg/util/errors",
			"revision": "75b8dd260ef0469d96d578705a87cffd0e09dab8",
			"revisionTime": "2017-03-21T21:09:47Z"
		},
		{
			"checksumSHA1": "bQOeFTINeXcfMOAOPArjRma/1mk=",
			"path": "k8s.io/apimachinery/pkg/util/framer",
			"revision": "75b8dd260ef0469d96d578705a87cffd0e09dab8",
			"revisionTime": "2017-03-21T21:09:47Z"
		},
		{
			"checksumSHA1": "1D6uxyKvuYcpf5dWSuAkju4V74U=",
			"path": "k8s.io/apimachinery/pkg/util/intstr",
			"revision": "75b8dd260ef0469d96d578705a87cffd0e09dab8",
			"revisionTime": "2017-03-21T21:09:47Z"
		},
		{
			"checksumSHA1": "pHhdHm4qbXomRjEXMRgJiAI3LnQ=",
			"path": "k8s.io/apimachinery/pkg/util/json",
			"revision": "75b8dd260ef0469d96d578705a87cffd0e09dab8",
			"revisionTime": "2017-03-21T21:09:47Z"
		},
		{
			"checksumSHA1": "lgGrBbreZzae+kWnbZx0JRHlww0=",
			"path": "k8s.io/apimachinery/pkg/util/net",
			"revision": "75b8dd260ef0469d96d578705a87cffd0e09dab8",
			"revisionTime": "2017-03-21T21:09:47Z"
		},
		{
			"checksumSHA1": "CIMK51VUL/ytdt9K6aDwcoN2OWQ=",
			"path": "k8s.io/apimachinery/pkg/util/rand",
			"revision": "75b8dd260ef0469d96d578705a87cffd0e09dab8",
			"revisionTime": "2017-03-21T21:09:47Z"
		},
		{
			"checksumSHA1": "Om1Zl0Z1mqcAgbl7rL6U3lqw29U=",
			"path": "k8s.io/apimachinery/pkg/util/runtime",
			"revision": "75b8dd260ef0469d96d578705a87cffd0e09dab8",
			"revisionTime": "2017-03-21T21:09:47Z"
		},
		{
			"checksumSHA1": "326d8P0Tw6T7B4pyvBbr+6devTU=",
			"path": "k8s.io/apimachinery/pkg/util/sets",
			"revision": "75b8dd260ef0469d96d578705a87cffd0e09dab8",
			"revisionTime": "2017-03-21T21:09:47Z"
		},
		{
			"checksumSHA1": "7gNiplzDd213IdDzfBtH9ZLQIac=",
			"path": "k8s.io/apimachinery/pkg/util/validation",
			"revision": "75b8dd260ef0469d96d578705a87cffd0e09dab8",
			"revisionTime": "2017-03-21T21:09:47Z"
		},
		{
			"checksumSHA1": "aN6xdUVpDdALXX7eXIpHkB2KeOI=",
			"path": "k8s.io/apimachinery/pkg/util/validation/field",
			"revision": "75b8dd260ef0469d96d578705a87cffd0e09dab8",
			"revisionTime": "2017-03-21T21:09:47Z"
		},
		{
			"checksumSHA1": "wQmzvUriA0AIc5pd64EG+Zjz4IA=",
			"path": "k8s.io/apimachinery/pkg/util/wait",
			"revision": "75b8dd260ef0469d96d578705a87cffd0e09dab8",
			"revisionTime": "2017-03-21T21:09:47Z"
		},
		{
			"checksumSHA1": "BTh0mc+q8UHMqwS8vhILP1ORZO8=",
			"path": "k8s.io/apimachinery/pkg/util/yaml",
			"revision": "75b8dd260ef0469d96d578705a87cffd0e09dab8",
			"revisionTime": "2017-03-21T21:09:47Z"
		},
		{
			"checksumSHA1": "jNSfgzj8hPVchQHSblfJ1U/YO2g=",
			"path": "k8s.io/apimachinery/pkg/version",
			"revision": "75b8dd260ef0469d96d578705a87cffd0e09dab8",
			"revisionTime": "2017-03-21T21:09:47Z"
		},
		{
			"checksumSHA1": "tNFWlf1AlPjwt45gyZN3jmsIN1U=",
			"path": "k8s.io/apimachinery/pkg/watch",
			"revision": "75b8dd260ef0469d96d578705a87cffd0e09dab8",
			"revisionTime": "2017-03-21T21:09:47Z"
		},
		{
			"checksumSHA1": "bce6lDX/UQHPd1qRfo9d9B2dweU=",
			"path": "k8s.io/apimachinery/third_party/forked/golang/reflect",
			"revision": "75b8dd260ef0469d96d578705a87cffd0e09dab8",
			"revisionTime": "2017-03-21T21:09:47Z"
		},
		{
			"checksumSHA1": "aZfBu8yGnljbJHjiz20WLiSMsfI=",
			"path": "k8s.io/client-go/discovery",
			"revision": "3627aeb7d4f6ade38f995d2c923e459146493c7e",
			"revisionTime": "2017-03-31T20:34:26Z"
		},
		{
			"checksumSHA1": "s0L1FiqMM+WQke6bVnkIjtrjfwU=",
			"path": "k8s.io/client-go/kubernetes",
			"revision": "3627aeb7d4f6ade38f995d2c923e459146493c7e",
			"revisionTime": "2017-03-31T20:34:26Z"
		},
		{
			"checksumSHA1": "rRh34tAEtq08Aae/YBTlLXV8Mbw=",
			"path": "k8s.io/client-go/kubernetes/scheme",
			"revision": "3627aeb7d4f6ade38f995d2c923e459146493c7e",
			"revisionTime": "2017-03-31T20:34:26Z"
		},
		{
			"checksumSHA1": "mPYUwNdFVuICD7UiiqkU73gSGfA=",
			"path": "k8s.io/client-go/kubernetes/typed/apps/v1beta1",
			"revision": "3627aeb7d4f6ade38f995d2c923e459146493c7e",
			"revisionTime": "2017-03-31T20:34:26Z"
		},
		{
			"checksumSHA1": "oIuu1tM2ZCePxQW03oiUIS0cqm8=",
			"path": "k8s.io/client-go/kubernetes/typed/authentication/v1",
			"revision": "3627aeb7d4f6ade38f995d2c923e459146493c7e",
			"revisionTime": "2017-03-31T20:34:26Z"
		},
		{
			"checksumSHA1": "gxfSKIFSwg0Q9lQ9Ru6VBdgS7nc=",
			"path": "k8s.io/client-go/kubernetes/typed/authentication/v1beta1",
			"revision": "3627aeb7d4f6ade38f995d2c923e459146493c7e",
			"revisionTime": "2017-03-31T20:34:26Z"
		},
		{
			"checksumSHA1": "gauXUMKCxFFQR0vYjMgWa0JEdFY=",
			"path": "k8s.io/client-go/kubernetes/typed/authorization/v1",
			"revision": "3627aeb7d4f6ade38f995d2c923e459146493c7e",
			"revisionTime": "2017-03-31T20:34:26Z"
		},
		{
			"checksumSHA1": "9k1t+56EdB1mQkBWGw23tiAPuNQ=",
			"path": "k8s.io/client-go/kubernetes/typed/authorization/v1beta1",
			"revision": "3627aeb7d4f6ade38f995d2c923e459146493c7e",
			"revisionTime": "2017-03-31T20:34:26Z"
		},
		{
			"checksumSHA1": "QJVvfabGlmrHydChSbkIYIKDMUY=",
			"path": "k8s.io/client-go/kubernetes/typed/autoscaling/v1",
			"revision": "3627aeb7d4f6ade38f995d2c923e459146493c7e",
			"revisionTime": "2017-03-31T20:34:26Z"
		},
		{
			"checksumSHA1": "OlZ/WP9Lv6SQeQPn6S69cwv8opE=",
			"path": "k8s.io/client-go/kubernetes/typed/autoscaling/v2alpha1",
			"revision": "3627aeb7d4f6ade38f995d2c923e459146493c7e",
			"revisionTime": "2017-03-31T20:34:26Z"
		},
		{
			"checksumSHA1": "bv+dr19WQcDrubXbIUv2toN4DWc=",
			"path": "k8s.io/client-go/kubernetes/typed/batch/v1",
			"revision": "3627aeb7d4f6ade38f995d2c923e459146493c7e",
			"revisionTime": "2017-03-31T20:34:26Z"
		},
		{
			"checksumSHA1": "3rgXMCVpnVPMpqiwVLcZ6AUx9VA=",
			"path": "k8s.io/client-go/kubernetes/typed/batch/v2alpha1",
			"revision": "3627aeb7d4f6ade38f995d2c923e459146493c7e",
			"revisionTime": "2017-03-31T20:34:26Z"
		},
		{
			"checksumSHA1": "wVHdBwUm3iiSr2FIOFDmveLc44c=",
			"path": "k8s.io/client-go/kubernetes/typed/certificates/v1beta1",
			"revision": "3627aeb7d4f6ade38f995d2c923e459146493c7e",
			"revisionTime": "2017-03-31T20:34:26Z"
		},
		{
			"checksumSHA1": "Fr6enVUrMGiReymOpl7G5Jb4x6Y=",
			"path": "k8s.io/client-go/kubernetes/typed/core/v1",
			"revision": "3627aeb7d4f6ade38f995d2c923e459146493c7e",
			"revisionTime": "2017-03-31T20:34:26Z"
		},
		{
			"checksumSHA1": "3liVtBqf4n49k/E8ZHG8a5V57Gw=",
			"path": "k8s.io/client-go/kubernetes/typed/extensions/v1beta1",
			"revision": "3627aeb7d4f6ade38f995d2c923e459146493c7e",
			"revisionTime": "2017-03-31T20:34:26Z"
		},
		{
			"checksumSHA1": "qXM2hNXC5tGX03uImzx4XSPUU1s=",
			"path": "k8s.io/client-go/kubernetes/typed/policy/v1beta1",
			"revision": "3627aeb7d4f6ade38f995d2c923e459146493c7e",
			"revisionTime": "2017-03-31T20:34:26Z"
		},
		{
			"checksumSHA1": "DXqxFLINH6dV1XE6nsvix66mUnc=",
			"path": "k8s.io/client-go/kubernetes/typed/rbac/v1alpha1",
			"revision": "3627aeb7d4f6ade38f995d2c923e459146493c7e",
			"revisionTime": "2017-03-31T20:34:26Z"
		},
		{
			"checksumSHA1": "dsF5arKiA1Mgfe5bx3EznJtI+XM=",
			"path": "k8s.io/client-go/kubernetes/typed/rbac/v1beta1",
			"revision": "3627aeb7d4f6ade38f995d2c923e459146493c7e",
			"revisionTime": "2017-03-31T20:34:26Z"
		},
		{
			"checksumSHA1": "I0RCWyWrT83nbEwvIRw3AErv/uU=",
			"path": "k8s.io/client-go/kubernetes/typed/settings/v1alpha1",
			"revision": "3627aeb7d4f6ade38f995d2c923e459146493c7e",
			"revisionTime": "2017-03-31T20:34:26Z"
		},
		{
			"checksumSHA1": "FQb3kXWYLcURqpZp9J1g1vUDtqU=",
			"path": "k8s.io/client-go/kubernetes/typed/storage/v1",
			"revision": "3627aeb7d4f6ade38f995d2c923e459146493c7e",
			"revisionTime": "2017-03-31T20:34:26Z"
		},
		{
			"checksumSHA1": "By0ty5ntYvanInEXAgnS9VKln2U=",
			"path": "k8s.io/client-go/kubernetes/typed/storage/v1beta1",
			"revision": "3627aeb7d4f6ade38f995d2c923e459146493c7e",
			"revisionTime": "2017-03-31T20:34:26Z"
		},
		{
			"checksumSHA1": "NnHqF5QII9GH4l2bBCO4WAI9tPw=",
			"path": "k8s.io/client-go/pkg/api",
			"revision": "3627aeb7d4f6ade38f995d2c923e459146493c7e",
			"revisionTime": "2017-03-31T20:34:26Z"
		},
		{
			"checksumSHA1": "8a+TkAQbGwIr7xn1mq4A/4W5Zi8=",
			"path": "k8s.io/client-go/pkg/api/install",
			"revision": "3627aeb7d4f6ade38f995d2c923e459146493c7e",
			"revisionTime": "2017-03-31T20:34:26Z"
		},
		{
			"checksumSHA1": "xR+RJV1Y0ApIxJc5HJ9ROPJzAUE=",
			"path": "k8s.io/client-go/pkg/api/v1",
			"revision": "3627aeb7d4f6ade38f995d2c923e459146493c7e",
			"revisionTime": "2017-03-31T20:34:26Z"
		},
		{
			"checksumSHA1": "LXlUYCUTS+vvHBunesoJIoQpjeg=",
			"path": "k8s.io/client-go/pkg/apis/apps",
			"revision": "3627aeb7d4f6ade38f995d2c923e459146493c7e",
			"revisionTime": "2017-03-31T20:34:26Z"
		},
		{
			"checksumSHA1": "pWRcTUwLPlUrxnuSf13Je9vUb5k=",
			"path": "k8s.io/client-go/pkg/apis/apps/install",
			"revision": "3627aeb7d4f6ade38f995d2c923e459146493c7e",
			"revisionTime": "2017-03-31T20:34:26Z"
		},
		{
			"checksumSHA1": "ey+jPC0jAsdJMRXytd/Kf5ud8+4=",
			"path": "k8s.io/client-go/pkg/apis/apps/v1beta1",
			"revision": "3627aeb7d4f6ade38f995d2c923e459146493c7e",
			"revisionTime": "2017-03-31T20:34:26Z"
		},
		{
			"checksumSHA1": "1Bgq5sNb7Lr/DpAQ18tSfdcxRc0=",
			"path": "k8s.io/client-go/pkg/apis/authentication",
			"revision": "3627aeb7d4f6ade38f995d2c923e459146493c7e",
			"revisionTime": "2017-03-31T20:34:26Z"
		},
		{
			"checksumSHA1": "tcR4IcZhoRhb2ESgint0e+ciCFg=",
			"path": "k8s.io/client-go/pkg/apis/authentication/install",
			"revision": "3627aeb7d4f6ade38f995d2c923e459146493c7e",
			"revisionTime": "2017-03-31T20:34:26Z"
		},
		{
			"checksumSHA1": "YKQVSsTKKDyORxuu032FmGwak+A=",
			"path": "k8s.io/client-go/pkg/apis/authentication/v1",
			"revision": "3627aeb7d4f6ade38f995d2c923e459146493c7e",
			"revisionTime": "2017-03-31T20:34:26Z"
		},
		{
			"checksumSHA1": "1d8umgBD03+/B0dPkm8ibEfXnYY=",
			"path": "k8s.io/client-go/pkg/apis/authentication/v1beta1",
			"revision": "3627aeb7d4f6ade38f995d2c923e459146493c7e",
			"revisionTime": "2017-03-31T20:34:26Z"
		},
		{
			"checksumSHA1": "fROwttd7znBTHtVgI5fptVch/E0=",
			"path": "k8s.io/client-go/pkg/apis/authorization",
			"revision": "3627aeb7d4f6ade38f995d2c923e459146493c7e",
			"revisionTime": "2017-03-31T20:34:26Z"
		},
		{
			"checksumSHA1": "hy7/VvKfkGFFBmuvGQx0AkR6rf0=",
			"path": "k8s.io/client-go/pkg/apis/authorization/install",
			"revision": "3627aeb7d4f6ade38f995d2c923e459146493c7e",
			"revisionTime": "2017-03-31T20:34:26Z"
		},
		{
			"checksumSHA1": "5BUDpdzd0RJ386SDbQAEitJ7gqk=",
			"path": "k8s.io/client-go/pkg/apis/authorization/v1",
			"revision": "3627aeb7d4f6ade38f995d2c923e459146493c7e",
			"revisionTime": "2017-03-31T20:34:26Z"
		},
		{
			"checksumSHA1": "zsRAXUsCpt0MEpKaMPyUMSQ4W6U=",
			"path": "k8s.io/client-go/pkg/apis/authorization/v1beta1",
			"revision": "3627aeb7d4f6ade38f995d2c923e459146493c7e",
			"revisionTime": "2017-03-31T20:34:26Z"
		},
		{
			"checksumSHA1": "RcNhGbiTRR9lgY5SuGeH/pnCTUo=",
			"path": "k8s.io/client-go/pkg/apis/autoscaling",
			"revision": "3627aeb7d4f6ade38f995d2c923e459146493c7e",
			"revisionTime": "2017-03-31T20:34:26Z"
		},
		{
			"checksumSHA1": "QonQuKQ/5PKrXJrrROhecb2sks4=",
			"path": "k8s.io/client-go/pkg/apis/autoscaling/install",
			"revision": "3627aeb7d4f6ade38f995d2c923e459146493c7e",
			"revisionTime": "2017-03-31T20:34:26Z"
		},
		{
			"checksumSHA1": "fqjBkYwQuCHRtqGRlsM7CCY/oJY=",
			"path": "k8s.io/client-go/pkg/apis/autoscaling/v1",
			"revision": "3627aeb7d4f6ade38f995d2c923e459146493c7e",
			"revisionTime": "2017-03-31T20:34:26Z"
		},
		{
			"checksumSHA1": "yVDh7CTkmsXAmyPlm0WnWDbbBDo=",
			"path": "k8s.io/client-go/pkg/apis/autoscaling/v2alpha1",
			"revision": "3627aeb7d4f6ade38f995d2c923e459146493c7e",
			"revisionTime": "2017-03-31T20:34:26Z"
		},
		{
			"checksumSHA1": "mCfnnrJMt42LaBFP70iMAn1tglQ=",
			"path": "k8s.io/client-go/pkg/apis/batch",
			"revision": "3627aeb7d4f6ade38f995d2c923e459146493c7e",
			"revisionTime": "2017-03-31T20:34:26Z"
		},
		{
			"checksumSHA1": "nL13CbbwoobyU3L2XEuYte21BXQ=",
			"path": "k8s.io/client-go/pkg/apis/batch/install",
			"revision": "3627aeb7d4f6ade38f995d2c923e459146493c7e",
			"revisionTime": "2017-03-31T20:34:26Z"
		},
		{
			"checksumSHA1": "KPiDNUjzRvxOxWWGbsl/wkzsnts=",
			"path": "k8s.io/client-go/pkg/apis/batch/v1",
			"revision": "3627aeb7d4f6ade38f995d2c923e459146493c7e",
			"revisionTime": "2017-03-31T20:34:26Z"
		},
		{
			"checksumSHA1": "kk+5pPULA7r+HVhORCY7xvnjLYA=",
			"path": "k8s.io/client-go/pkg/apis/batch/v2alpha1",
			"revision": "3627aeb7d4f6ade38f995d2c923e459146493c7e",
			"revisionTime": "2017-03-31T20:34:26Z"
		},
		{
			"checksumSHA1": "UvjuR9+K7/J4egvLRCJlFOF86T8=",
			"path": "k8s.io/client-go/pkg/apis/certificates",
			"revision": "3627aeb7d4f6ade38f995d2c923e459146493c7e",
			"revisionTime": "2017-03-31T20:34:26Z"
		},
		{
			"checksumSHA1": "R617NaU9x7BC5qLCH8KayH4oVeo=",
			"path": "k8s.io/client-go/pkg/apis/certificates/install",
			"revision": "3627aeb7d4f6ade38f995d2c923e459146493c7e",
			"revisionTime": "2017-03-31T20:34:26Z"
		},
		{
			"checksumSHA1": "XnYE+PADIIf6LPbf/TB3vmyPVj4=",
			"path": "k8s.io/client-go/pkg/apis/certificates/v1beta1",
			"revision": "3627aeb7d4f6ade38f995d2c923e459146493c7e",
			"revisionTime": "2017-03-31T20:34:26Z"
		},
		{
			"checksumSHA1": "V5SktS1jIYIRcC/WZMuO8XXB0lg=",
			"path": "k8s.io/client-go/pkg/apis/extensions",
			"revision": "3627aeb7d4f6ade38f995d2c923e459146493c7e",
			"revisionTime": "2017-03-31T20:34:26Z"
		},
		{
			"checksumSHA1": "StZg3zfhODhOM7iSvZE1S4eS71M=",
			"path": "k8s.io/client-go/pkg/apis/extensions/install",
			"revision": "3627aeb7d4f6ade38f995d2c923e459146493c7e",
			"revisionTime": "2017-03-31T20:34:26Z"
		},
		{
			"checksumSHA1": "r03CaZpSonU1YhTMALq3a+9fePA=",
			"path": "k8s.io/client-go/pkg/apis/extensions/v1beta1",
			"revision": "3627aeb7d4f6ade38f995d2c923e459146493c7e",
			"revisionTime": "2017-03-31T20:34:26Z"
		},
		{
			"checksumSHA1": "uK2jynPvFbMEMWF7hr1GyJubgVQ=",
			"path": "k8s.io/client-go/pkg/apis/policy",
			"revision": "3627aeb7d4f6ade38f995d2c923e459146493c7e",
			"revisionTime": "2017-03-31T20:34:26Z"
		},
		{
			"checksumSHA1": "9RnFX43MNdGVGi1V/30t7k/HSME=",
			"path": "k8s.io/client-go/pkg/apis/policy/install",
			"revision": "3627aeb7d4f6ade38f995d2c923e459146493c7e",
			"revisionTime": "2017-03-31T20:34:26Z"
		},
		{
			"checksumSHA1": "t9ESUxOQm/+3iDK46b/HUgb4Hm8=",
			"path": "k8s.io/client-go/pkg/apis/policy/v1beta1",
			"revision": "3627aeb7d4f6ade38f995d2c923e459146493c7e",
			"revisionTime": "2017-03-31T20:34:26Z"
		},
		{
			"checksumSHA1": "O1jhGYkRjesZMcVtHFm1rRMRTJo=",
			"path": "k8s.io/client-go/pkg/apis/rbac",
			"revision": "3627aeb7d4f6ade38f995d2c923e459146493c7e",
			"revisionTime": "2017-03-31T20:34:26Z"
		},
		{
			"checksumSHA1": "OvZ8dIDwbOwQGiRP8JbyC5hjE4k=",
			"path": "k8s.io/client-go/pkg/apis/rbac/install",
			"revision": "3627aeb7d4f6ade38f995d2c923e459146493c7e",
			"revisionTime": "2017-03-31T20:34:26Z"
		},
		{
			"checksumSHA1": "lZNbMgiUj55f9OXhAYFJINPstow=",
			"path": "k8s.io/client-go/pkg/apis/rbac/v1alpha1",
			"revision": "3627aeb7d4f6ade38f995d2c923e459146493c7e",
			"revisionTime": "2017-03-31T20:34:26Z"
		},
		{
			"checksumSHA1": "bQV+lTglPnO1dqeibaEaMBCrjLA=",
			"path": "k8s.io/client-go/pkg/apis/rbac/v1beta1",
			"revision": "3627aeb7d4f6ade38f995d2c923e459146493c7e",
			"revisionTime": "2017-03-31T20:34:26Z"
		},
		{
			"checksumSHA1": "Q1+vWNab1/wGZc6KYpwFSx7/QbM=",
			"path": "k8s.io/client-go/pkg/apis/settings",
			"revision": "3627aeb7d4f6ade38f995d2c923e459146493c7e",
			"revisionTime": "2017-03-31T20:34:26Z"
		},
		{
			"checksumSHA1": "npUnJMBJNwv9CPanReQ0X3rP8Z4=",
			"path": "k8s.io/client-go/pkg/apis/settings/install",
			"revision": "3627aeb7d4f6ade38f995d2c923e459146493c7e",
			"revisionTime": "2017-03-31T20:34:26Z"
		},
		{
			"checksumSHA1": "J54pr0/7r5xGm8gT55ZzZ5KyN7I=",
			"path": "k8s.io/client-go/pkg/apis/settings/v1alpha1",
			"revision": "3627aeb7d4f6ade38f995d2c923e459146493c7e",
			"revisionTime": "2017-03-31T20:34:26Z"
		},
		{
			"checksumSHA1": "a0Q8SOgvkSxIuEu665UtgDtmpCU=",
			"path": "k8s.io/client-go/pkg/apis/storage",
			"revision": "3627aeb7d4f6ade38f995d2c923e459146493c7e",
			"revisionTime": "2017-03-31T20:34:26Z"
		},
		{
			"checksumSHA1": "m6lo9e5aXsfZNNc1KStRJ0Mw2cY=",
			"path": "k8s.io/client-go/pkg/apis/storage/install",
			"revision": "3627aeb7d4f6ade38f995d2c923e459146493c7e",
			"revisionTime": "2017-03-31T20:34:26Z"
		},
		{
			"checksumSHA1": "2TAFlLYih7oRtZ8KbvMmIrziGXQ=",
			"path": "k8s.io/client-go/pkg/apis/storage/v1",
			"revision": "3627aeb7d4f6ade38f995d2c923e459146493c7e",
			"revisionTime": "2017-03-31T20:34:26Z"
		},
		{
			"checksumSHA1": "MnArzVKB12JFUZDbCvaaLCBRpxU=",
			"path": "k8s.io/client-go/pkg/apis/storage/v1beta1",
			"revision": "3627aeb7d4f6ade38f995d2c923e459146493c7e",
			"revisionTime": "2017-03-31T20:34:26Z"
		},
		{
			"checksumSHA1": "/wssE6/+5UY8QrrbYnpkieVwp8Y=",
			"path": "k8s.io/client-go/pkg/util",
			"revision": "3627aeb7d4f6ade38f995d2c923e459146493c7e",
			"revisionTime": "2017-03-31T20:34:26Z"
		},
		{
			"checksumSHA1": "U4YjTHHqEs+YZFYdiV1exJyuwDM=",
			"path": "k8s.io/client-go/pkg/util/parsers",
			"revision": "3627aeb7d4f6ade38f995d2c923e459146493c7e",
			"revisionTime": "2017-03-31T20:34:26Z"
		},
		{
			"checksumSHA1": "ApqZCY/0FjkcTCymLF/hn1557rc=",
			"path": "k8s.io/client-go/pkg/version",
			"revision": "3627aeb7d4f6ade38f995d2c923e459146493c7e",
			"revisionTime": "2017-03-31T20:34:26Z"
		},
		{
			"checksumSHA1": "WKKCrNPVWbJYm1im1DA9145z6xI=",
			"path": "k8s.io/client-go/rest",
			"revision": "3627aeb7d4f6ade38f995d2c923e459146493c7e",
			"revisionTime": "2017-03-31T20:34:26Z"
		},
		{
			"checksumSHA1": "+wYCwQaVc1GvMWwOWc3wXd2GT5s=",
			"path": "k8s.io/client-go/rest/watch",
			"revision": "3627aeb7d4f6ade38f995d2c923e459146493c7e",
			"revisionTime": "2017-03-31T20:34:26Z"
		},
		{
			"checksumSHA1": "ITSxtOSOLAw9NIIJDXhauEtzo+M=",
			"path": "k8s.io/client-go/tools/cache",
			"revision": "3627aeb7d4f6ade38f995d2c923e459146493c7e",
			"revisionTime": "2017-03-31T20:34:26Z"
		},
		{
			"checksumSHA1": "1jUQmUDroNs5XYhsQna4kNTzMik=",
			"path": "k8s.io/client-go/tools/clientcmd/api",
			"revision": "3627aeb7d4f6ade38f995d2c923e459146493c7e",
			"revisionTime": "2017-03-31T20:34:26Z"
		},
		{
			"checksumSHA1": "rRC9GCWXfyIXKHBCeKpw7exVybE=",
			"path": "k8s.io/client-go/tools/metrics",
			"revision": "3627aeb7d4f6ade38f995d2c923e459146493c7e",
			"revisionTime": "2017-03-31T20:34:26Z"
		},
		{
			"checksumSHA1": "X7AC6lZGlUJdhKLplcncvP7e8Jc=",
			"path": "k8s.io/client-go/transport",
			"revision": "3627aeb7d4f6ade38f995d2c923e459146493c7e",
			"revisionTime": "2017-03-31T20:34:26Z"
		},
		{
			"checksumSHA1": "y6BpqJVXsBeykiGljn95RvGONCg=",
			"path": "k8s.io/client-go/util/cert",
			"revision": "3627aeb7d4f6ade38f995d2c923e459146493c7e",
			"revisionTime": "2017-03-31T20:34:26Z"
		},
		{
			"checksumSHA1": "kyu4NFcUmCTsUMpsPeyFrigorCE=",
			"path": "k8s.io/client-go/util/clock",
			"revision": "3627aeb7d4f6ade38f995d2c923e459146493c7e",
			"revisionTime": "2017-03-31T20:34:26Z"
		},
		{
			"checksumSHA1": "pCmdxpwnhYqoDSls5ehHtQFglm4=",
			"path": "k8s.io/client-go/util/flowcontrol",
			"revision": "3627aeb7d4f6ade38f995d2c923e459146493c7e",
			"revisionTime": "2017-03-31T20:34:26Z"
		},
		{
			"checksumSHA1": "W6bJiNAwgNwNJC+y+TPtacgUGlY=",
			"path": "k8s.io/client-go/util/integer",
			"revision": "3627aeb7d4f6ade38f995d2c923e459146493c7e",
			"revisionTime": "2017-03-31T20:34:26Z"
		}
	],
	"rootPath": "github.com/prometheus/prometheus"
}<|MERGE_RESOLUTION|>--- conflicted
+++ resolved
@@ -490,21 +490,12 @@
 			"revisionTime": "2017-06-07T03:48:29Z"
 		},
 		{
-			"checksumSHA1": "Au6MAsI90lewLByg9n+Yjtdqdh8=",
-			"path": "github.com/gophercloud/gophercloud/openstack/common/extensions",
-			"revision": "caf34a65f60295108141f62929245943bd00f237",
-			"revisionTime": "2017-06-07T03:48:29Z"
-		},
-		{
-<<<<<<< HEAD
-=======
 			"checksumSHA1": "4XWDCGMYqipwJymi9xJo9UffD7g=",
 			"path": "github.com/gophercloud/gophercloud/openstack/compute/v2/extensions",
 			"revision": "caf34a65f60295108141f62929245943bd00f237",
 			"revisionTime": "2017-06-07T03:48:29Z"
 		},
 		{
->>>>>>> 6a767b73
 			"checksumSHA1": "e7AW3YDVYJPKUjpqsB4AL9RRlTw=",
 			"path": "github.com/gophercloud/gophercloud/openstack/compute/v2/extensions/floatingips",
 			"revision": "caf34a65f60295108141f62929245943bd00f237",
